#---------------------------- DARTS --------------------------------#
# search DARTS
python main.py --search \
               -f examples/classification/darts/cifar10_search.json  \
               -a DartsSearcher \
               -o log/classification/darts/cifar10/search

# train DARTS
python main.py -f examples/classification/darts/cifar10_train.json \
               -a Trainer \
               -o log/classification/darts/cifar10/train
#------------------------------------------------------------------#


#---------------------------- PNAS --------------------------------#
# search PNAS
python main.py --search \
               -f examples/classification/pnas/cifar10_search.json \
               -a ProxylessNasSearcher \
               -o log/classification/pnas/cifar10/search

# train PNAS
python main.py -f examples/classification/pnas/cifar10_train.json \
               -a Trainer \
               -o log/classification/pnas/cifar10/train

# search PNAS with latency constraints
python main.py --search \
               -f examples/classification/pnas/cifar10_search_latency.json \
               -a ProxylessNasSearcher \
               -o log/classification/pnas/cifar10/constrained/search

# train PNAS with latency constraints
python main.py -f examples/classification/pnas/cifar10_train_latency.json \
               -a Trainer \
               -o log/classification/pnas/cifar10/constrained/train               
#------------------------------------------------------------------#



#-------------------------MobileNet V2-----------------------------#
# on cifar10 data set

# search MobileNet
python main.py --search \
               -f examples/classification/mobilenet/cifar10_search.json \
               -a ProxylessNasSearcher \
               -o log/classification/mobilenet/cifar10/search

# train MobileNet
python main.py -f examples/classification/mobilenet/cifar10_train.json \
               -a Trainer \
               -o log/classification/mobilenet/cifar10/train

# search MobileNet with latency
python main.py --search \
               -f examples/classification/mobilenet/cifar10_search_latency.json \
               -a ProxylessNasSearcher \
               -o log/classification/mobilenet/cifar10/constrained/search

# train MobileNet with latancy
python main.py -f examples/classification/mobilenet/cifar10_train_latency.json \
               -a Trainer \
               -o log/classification/mobilenet/cifar10/constrained/train

# reference MobileNet V2
python main.py -f examples/classification/mobilenet/cifar10_reference.json  \
               -a Trainer \
               -o log/classification/mobilenet/cifar10/reference
#------------------------------------------------------------------#



#----------------------------Zoph---------------------------------#
# search zoph search space with pnas and without latency constraint
python main.py --search \
               -f examples/classification/zoph/pnas_zoph_search.json \
               -a ProxylessNasSearcher \
               -o log/classification/zoph/search

# train zoph network
python main.py -f examples/classification/zoph/zoph_train.json \
               -a Trainer \
               -o log/classification/zoph/train
#------------------------------------------------------------------#


# train random zoph network
python main.py -f examples/classification/zoph/zoph_train_random.json \
               -a Trainer \
               -o log/classification/zoph/train_random

# train random zoph network, using additions for merging
python main.py -f examples/classification/zoph/zoph_train_random_merge_add.json \
               -a Trainer \
               -o log/classification/zoph/train_random_merge_add

# continue training from checkpoint
python main.py -f examples/zoph/zoph_train_continue.json \
               -a Trainer \
               -o log/classification/zoph/train_continue
#------------------------------------------------------------------#



#---------------------------- RandomlyWired------------------------#
# train randomly wired network
python main.py -f examples/classification/random_wired/random_wired_train.json \
               -a Trainer \
               -o log/classification/random_wired/train
#------------------------------------------------------------------#



#---------------------- ImageNet (PNAS)----------------------------#
# search MobileNet network
mpirun -n 4 python main.py --search \
               -f examples/classification/mobilenet/imagenet_search.json \
               -a ProxylessNasSearcher \
               -o log/classification/mobilenet/imagenet/search

# train MobileNet network
mpirun -n 4 python main.py\
               -f examples/classification/mobilenet/imagenet_train.json \
               -a Trainer \
               -o log/classification/mobilenet/imagenet/train

# search MobileNet network with latency
mpirun -n 4 python main.py --search \
               -f examples/classification/mobilenet/imagenet_search_latency.json \
               -a ProxylessNasSearcher \
               -o log/classification/mobilenet/imagenet/latency/search

# search MobileNet network with latency
mpirun -n 4 python main.py \
               -f examples/classification/mobilenet/imagenet_train_latency.json \
               -a ProxylessNasSearcher \
               -o log/classification/mobilenet/imagenet/latency/train

# ref MobileNet network
mpirun -n 4 python main.py\
               -f examples/classification/mobilenet/imagenet_reference.json \
               -a Trainer \
               -o log/classification/mobilenet/imagenet/reference
#------------------------------------------------------------------#



#---------------------- FAIR NAS ----------------------------#
mpirun -n 4 python main.py --search \
               -f examples/classification/fairnas/fairnas_cifar10_search.json \
               -a FairNasSearcher \
               -o log/classification/fairnas/cifar10/search


mpirun -n 4 python main.py --search \
               -f examples/classification/fairnas/fairnas_imagenet_search.json \
               -a FairNasSearcher \
               -o log/classification/fairnas/imagenet/search

mpirun -n 4 python main.py -f examples/classification/fairnas/fairnas_imagenet_train.json \
               -a Trainer \
               -o log/classification/fairnas/imagenet/retrain/

#---------------------- OFA ----------------------------#
mpirun -n 4 python main.py \
               -f examples/classification/ofa/ofa_imagenet_search_fullnet.json \
               -a OFASearcher \
               -o log/classification/ofa/imagenet/search/K7_E6_D4/

mpirun -n 4 python main.py --search \
               -f examples/classification/ofa/ofa_imagenet_search_kernel.json \
               -a OFASearcher \
               -o log/classification/ofa/imagenet/search/K357_E6_D4/

mpirun -n 4 python main.py --search \
               -f examples/classification/ofa/ofa_imagenet_search_depth_phase1.json \
               -a OFASearcher \
               -o log/classification/ofa/imagenet/search/K357_E6_D34/

mpirun -n 4 python main.py --search \
               -f examples/classification/ofa/ofa_imagenet_search_depth_phase2.json \
               -a OFASearcher \
               -o log/classification/ofa/imagenet/search/K357_E6_D234/

mpirun -n 4 python main.py --search \
               -f examples/classification/ofa/ofa_imagenet_search_expand_phase1.json \
               -a OFASearcher \
               -o log/classification/ofa/imagenet/search/K357_E46_D234/

mpirun -n 4 python main.py --search \
               -f examples/classification/ofa/ofa_imagenet_search_expand_phase2.json \
               -a OFASearcher \
               -o log/classification/ofa/imagenet/search/K357_E346_D234/

mpirun -n 4 python main.py \
               -f examples/classification/ofa/ofa_imagenet_train_subnet.json \
               -a OFATrainer \
               -o log/classification/ofa/imagenet/train_subnet/
<<<<<<< HEAD
#------------------------------------------------------------------#


#---------------------- OFA_XCEPTION ----------------------------#
mpirun -n 4 python main.py \
               -f examples/classification/ofa_xception/ofa_imagenet_search_fullnet.json \
               -a OFASearcher \
               -o log/classification/ofa_xception/imagenet/search/K7_E6_D4/

mpirun -n 4 python main.py --search \
               -f examples/classification/ofa_xception/ofa_imagenet_search_kernel.json \
               -a OFASearcher \
               -o log/classification/ofa_xception/imagenet/search/K357_E6_D4/

mpirun -n 4 python main.py --search \
               -f examples/classification/ofa_xception/ofa_imagenet_search_depth_phase1.json \
               -a OFASearcher \
               -o log/classification/ofa_xception/imagenet/search/K357_E6_D34/

mpirun -n 4 python main.py --search \
               -f examples/classification/ofa_xception/ofa_imagenet_search_depth_phase2.json \
               -a OFASearcher \
               -o log/classification/ofa_xception/imagenet/search/K357_E6_D234/

mpirun -n 4 python main.py --search \
               -f examples/classification/ofa_xception/ofa_imagenet_search_expand_phase1.json \
               -a OFASearcher \
               -o log/classification/ofa_xception/imagenet/search/K357_E46_D234/

mpirun -n 4 python main.py --search \
               -f examples/classification/ofa_xception/ofa_imagenet_search_expand_phase2.json \
               -a OFASearcher \
               -o log/classification/ofa_xception/imagenet/search/K357_E346_D234/

mpirun -n 4 python main.py \
               -f examples/classification/ofa_xception/ofa_imagenet_train_subnet.json \
               -a OFATrainer \
               -o log/classification/ofa_xception/imagenet/train_subnet/
#------------------------------------------------------------------#
=======

#---------------------- CompOFA ----------------------------#
mpirun -n 4 python main.py --search \
               -f examples/classification/ofa/ofa_imagenet_search_comp_phase1.json \
               -a OFASearcher \
               -o log/classification/ofa/imagenet/search/K357_E346_D234/phase1/

mpirun -n 4 python main.py --search \
               -f examples/classification/ofa/ofa_imagenet_search_comp_phase2.json \
               -a OFASearcher \
               -o log/classification/ofa/imagenet/search/K357_E346_D234/phase2/
>>>>>>> c6d1d8e3
<|MERGE_RESOLUTION|>--- conflicted
+++ resolved
@@ -197,7 +197,6 @@
                -f examples/classification/ofa/ofa_imagenet_train_subnet.json \
                -a OFATrainer \
                -o log/classification/ofa/imagenet/train_subnet/
-<<<<<<< HEAD
 #------------------------------------------------------------------#
 
 
@@ -237,7 +236,7 @@
                -a OFATrainer \
                -o log/classification/ofa_xception/imagenet/train_subnet/
 #------------------------------------------------------------------#
-=======
+
 
 #---------------------- CompOFA ----------------------------#
 mpirun -n 4 python main.py --search \
@@ -248,5 +247,4 @@
 mpirun -n 4 python main.py --search \
                -f examples/classification/ofa/ofa_imagenet_search_comp_phase2.json \
                -a OFASearcher \
-               -o log/classification/ofa/imagenet/search/K357_E346_D234/phase2/
->>>>>>> c6d1d8e3
+               -o log/classification/ofa/imagenet/search/K357_E346_D234/phase2/