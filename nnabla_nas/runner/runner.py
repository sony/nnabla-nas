--- conflicted
+++ resolved
@@ -53,10 +53,9 @@
         self.args = args
 
         # aditional argurments
-<<<<<<< HEAD
-        hp = self.args
-        self.comm = hp['comm']
-        self.event = hp['event']
+        hp = self.hparams
+        self.comm = args['comm']
+        self.event = args['event']
         n_procs = self.comm.n_procs
 
         # hp['batch_size_XX'] is the GLOBAL batch size used for train / val
@@ -65,10 +64,6 @@
         # self.mbs_XX is the MINIBATCH size, the nr. of samples used at once
         # for forward pass of the network
         self.bs_train = hp['batch_size_train'] / n_procs
-=======
-        hp = self.hparams
-        self.bs_train = hp['batch_size_train']
->>>>>>> 836f397b
         self.mbs_train = hp['mini_batch_train']
         self.bs_valid = hp['batch_size_valid'] / n_procs
         self.mbs_valid = hp['mini_batch_valid']
@@ -76,11 +71,6 @@
         self.accum_valid = self.bs_valid // self.mbs_valid
         self.one_epoch_train = len(self.dataloader['train']) // self.bs_train
         self.one_epoch_valid = len(self.dataloader['valid']) // self.bs_valid
-<<<<<<< HEAD
-=======
-        self.comm = args['comm']
-        self.event = args['event']
->>>>>>> 836f397b
         self.cur_epoch = 0
 
         # setup placeholder
