import os
from collections import OrderedDict

import nnabla as nn
import nnabla.functions as F
import nnabla.utils.learning_rate_scheduler as LRS
from nnabla.logger import logger
from collections import Counter

from ..contrib.darts.modules import CANDIDATE_FUNC
from .. import utils as ut
from ..dataset import DataLoader
from ..dataset.cifar10 import cifar10
from ..optimizer import Optimizer
from ..visualization import visualize


class Searcher(object):
    """
    Searching the best architecture.
    """

    def __init__(self, model, conf):
        self.model = model
        self.arch_modules = model.get_arch_modules()
        self.conf = conf
        self.criteria = lambda o, t: F.mean(F.softmax_cross_entropy(o, t))
        self.evaluate = lambda o, t:  F.mean(F.top_n_error(o, t))
        self.w_micros = self.conf['batch_size'] // self.conf['mini_batch_size']
        self.op_names = list(CANDIDATE_FUNC.keys())

        # dataset configuration
        data = cifar10(conf['mini_batch_size'], True)
        train_transform, valid_transform = ut.dataset_transformer(conf)
        split = int(conf['train_portion'] * data.size)

        self.loader = {
            'model': DataLoader(
                data.slice(rng=None, slice_start=0, slice_end=split),
                train_transform
            ),
            'arch': DataLoader(
                data.slice(rng=None, slice_start=split, slice_end=data.size),
                valid_transform
            )
        }

        # solver configurations
        self.optimizer = dict()
        for key in ['model', 'arch']:
            optim = conf[key + '_optimizer'].copy()
            lr_scheduler = ut.get_object_from_dict(
                module=LRS.__dict__,
                args=optim.pop('lr_scheduler', None)
            )
            solver = optim['solver']
            self.optimizer[key] = Optimizer(
                retain_state=conf['network']['name'] == 'pnas',
                weight_decay=optim.pop('weight_decay', None),
                grad_clip=optim.pop('grad_clip', None),
                lr_scheduler=lr_scheduler,
                name=solver.pop('name'), **solver
            )

        # placeholders
        self.placeholder = OrderedDict({
            'model': {
                'input':  nn.Variable((conf['mini_batch_size'], 3, 32, 32)),
                'target': nn.Variable((conf['mini_batch_size'], 1))
            },
            'arch': {
                'input': nn.Variable((conf['mini_batch_size'], 3, 32, 32)),
                'target': nn.Variable((conf['mini_batch_size'], 1))
            }
        })

    def run(self):
        """Run the training process."""
        conf = self.conf
        model = self.model
        optim = self.optimizer
        one_epoch = len(self.loader['model']) // conf['batch_size']

        out_path = conf['output_path']
        model_path = os.path.join(out_path, conf['model_name'])
        log_path = os.path.join(out_path, 'search_config.json')
        arch_file = model_path + '.json'
        warmup = conf['warmup']
        need_resample = conf['network']['name'] == 'pnas'

        # monitor the training process
        monitor = ut.ProgressMeter(one_epoch, path=out_path)
        logger.info('Experimental settings are saved to ' + log_path)
        ut.write_to_json_file(content=conf, file_path=log_path)

        # sample computational graphs
        self._sample(verbose=True)

        for cur_epoch in range(conf['epoch']):
            monitor.reset()

            for i in range(one_epoch):
                if need_resample:
                    self._sample()

                reward = 0
                for mode, ph in self.placeholder.items():
                    optim[mode].zero_grad()
                    training = (mode == 'model')

                    for _ in range(self.w_micros):
                        ph['input'].d, ph['target'].d = self.loader[mode].next()
                        ph['loss'].forward(clear_no_need_grad=True)
                        ph['err'].forward(clear_buffer=True)
                        if training or not need_resample:
                            ph['loss'].backward(clear_buffer=True)

                        error = ph['err'].d.copy()
                        loss = ph['loss'].d.copy()

                        monitor.update(mode + '_loss', loss * self.w_micros,
                                       conf['mini_batch_size'])
                        monitor.update(mode + '_err', error,
                                       conf['mini_batch_size'])

                        # compute reward for reinfoce update
                        reward += (1-training) * loss

                    # update the model parameters or arch parameters for DARTS
                    if training or (warmup == 0 and not need_resample):
                        optim[mode].update()

                if warmup == 0 and need_resample:
                    self._reinforce_update(reward)
                    optim['arch'].update()

                if i % conf['print_frequency'] == 0:
                    monitor.display(i)

            warmup -= warmup > 0
            # saving the architecture parameters
            if conf['network']['name'] == 'darts':
                ut.save_dart_arch(model, arch_file)
                for tag, img in visualize(arch_file, out_path).items():
                    monitor.write_image(tag, img, cur_epoch)
            else:    
                nn.save_parameters(model_path + '.h5',
                                   model.get_arch_parameters())
<<<<<<< HEAD
#                logger.info(self._get_statistics())
=======
                #logger.info(self._get_statistics())
>>>>>>> 085abd19

            monitor.write(cur_epoch)
            logger.info('Epoch %d: lr=%.5f\tErr=%.3f\tLoss=%.3f' %
                        (cur_epoch, optim['model'].get_learning_rate(),
                         monitor['arch_err'].avg, monitor['arch_loss'].avg))

        monitor.close()

        return self

    def _get_statistics(self):
        stats = ''
        ans = Counter([m._active for m in self.arch_modules])
        total = len(self.arch_modules)
        for k in range(len(self.op_names)):
            name = self.op_names[k]
            stats += name + f' = {ans[k]/total*100:.2f}%\t'
        return stats

    def _reinforce_update(self, reward):
        for m in self.arch_modules:
            m._update_alpha_grad()
        # perform control variate
        for v in self.optimizer['arch'].get_parameters().values():
            v.g *= reward - self.conf['arch_optimizer']['control_variate']

    def _sample(self, verbose=False):
        """Sample new graphs, one for model training and one for arch training."""
        if self.conf['network']['name'] == 'pnas':
            for m in self.arch_modules:
                m._update_active_idx()

        for mode, ph in self.placeholder.items():
            training = (mode == 'model')
            self.model.apply(training=training)

            # loss and error
            image = ut.image_augmentation(ph['input'])
            ph['output'] = self.model(image).apply(persistent=True)
            ph['loss'] = self.criteria(
                ph['output'], ph['target']) / self.w_micros
            ph['err'] = self.evaluate(
                ph['output'].get_unlinked_variable(), ph['target'])
            ph['loss'].apply(persistent=True)
            ph['err'].apply(persistent=True)

            # set parameters to the optimizer
            params = self.model.get_net_parameters(grad_only=True) if training\
                else self.model.get_arch_parameters(grad_only=True)
            self.optimizer[mode].set_parameters(params)

        if verbose:
            model_size = ut.get_params_size(
                self.optimizer['model'].get_parameters())/1e6
            arch_size = ut.get_params_size(
                self.optimizer['arch'].get_parameters())/1e6
            logger.info('Model size={:.6f} MB\t Arch size={:.6f} MB'.format(
                model_size, arch_size))

        return self<|MERGE_RESOLUTION|>--- conflicted
+++ resolved
@@ -143,14 +143,9 @@
                 ut.save_dart_arch(model, arch_file)
                 for tag, img in visualize(arch_file, out_path).items():
                     monitor.write_image(tag, img, cur_epoch)
-            else:    
+            else:
                 nn.save_parameters(model_path + '.h5',
                                    model.get_arch_parameters())
-<<<<<<< HEAD
-#                logger.info(self._get_statistics())
-=======
-                #logger.info(self._get_statistics())
->>>>>>> 085abd19
 
             monitor.write(cur_epoch)
             logger.info('Epoch %d: lr=%.5f\tErr=%.3f\tLoss=%.3f' %
