# Copyright (c) 2020 Sony Corporation. All Rights Reserved.
#
# Licensed under the Apache License, Version 2.0 (the "License");
# you may not use this file except in compliance with the License.
# You may obtain a copy of the License at
#
#     http://www.apache.org/licenses/LICENSE-2.0
#
# Unless required by applicable law or agreed to in writing, software
# distributed under the License is distributed on an "AS IS" BASIS,
# WITHOUT WARRANTIES OR CONDITIONS OF ANY KIND, either express or implied.
# See the License for the specific language governing permissions and
# limitations under the License.

import re
import os
import random
import numpy as np
from tqdm import tqdm
from collections import OrderedDict

import nnabla as nn
import nnabla.functions as F
from nnabla_ext.cuda import clear_memory_cache

from ... import contrib
from .search import Searcher

from ...contrib.common.ofa.utils.random_resize_crop import OFAResize
from ...contrib.common.ofa.elastic_nn.utils import set_running_statistics


class OFASearcher(Searcher):
    r"""An implementation of OFA."""

    def __init__(self, model, optimizer, regularizer, dataloader, hparams, args):
        super().__init__(model, optimizer, regularizer, dataloader, hparams, args)

        manual_seed = 0
        nn.seed(manual_seed)
        np.random.seed(manual_seed)
        random.seed(manual_seed)

        self.bs_test = self.bs_valid
        self.mbs_test = self.mbs_valid
        self.accum_test = self.bs_test // self.mbs_test
        self.one_epoch_test = len(self.dataloader['test']) // self.bs_test

        self.image_size_list = self.hparams['train_image_size_list']
        OFAResize.IMAGE_SIZE_LIST = self.image_size_list
        OFAResize.ACTIVE_SIZE = max(self.image_size_list)
        OFAResize.IMAGE_SIZE_SEG = 4 if 'image_size_seg' not in self.hparams else self.hparams['image_size_seg']
        OFAResize.CONTINUOUS = True if "image_size_continuous" not in self.hparams \
            else self.hparams['image_size_continuous']

        if self.hparams['lambda_kd'] > 0:  # knowledge distillation
            name, attributes = list(self.hparams['teacher_network'].items())[0]
            self.teacher_model = contrib.__dict__[name].TrainNet(**attributes)

        self.update_graph('valid')
        self.metrics = {
            k: nn.NdArray.from_numpy_array(np.zeros((1,)))
            for k in self.placeholder['valid']['metrics']
        }
        # loss and metric
        self.loss = nn.NdArray.from_numpy_array(np.zeros((1,)))

    def run(self):
        r"""Run the training process."""
        self.callback_on_start()

        # Test for init parameters
<<<<<<< HEAD
        if self.args['task'] != 'fullnet':
            self.valid_genotypes(mode='test')
=======
        if self.hparams['task'] != 'fullnet':
            OFAResize.IS_TRAINING = False
            for genotype in self.hparams['valid_genotypes']:
                for img_size in self.hparams['valid_image_size_list']:
                    self.monitor.reset()
                    OFAResize.ACTIVE_SIZE = img_size
                    self.model.set_valid_arch(genotype)
                    self.reset_running_statistics()
                    for i in tqdm(range(self.one_epoch_test), desc='Test for init parameters'):
                        self.update_graph('test')
                        self.valid_on_batch(is_test=True)
                        clear_memory_cache()
                    self.monitor.info(f'img_size={img_size}, genotype={genotype} \n')
                    self.callback_on_epoch_end(is_test=True)

                    self.loss.zero()
                    for k in self.metrics:
                        self.metrics[k].zero()
>>>>>>> 836f397b

        # training
        for self.cur_epoch in range(self.cur_epoch, self.hparams['epoch']):
            self.monitor.reset()
            OFAResize.IS_TRAINING = True

            lr = self.optimizer['train'].get_learning_rate()
            self.monitor.info(f'Running epoch={self.cur_epoch}\tlr={lr:.5f}\n')

            OFAResize.EPOCH = self.cur_epoch
            for i in range(self.one_epoch_train):
                self.train_on_batch(self.cur_epoch, i)
                if i % (self.args['print_frequency']) == 0:
                    train_keys = [m.name for m in self.monitor.meters.values()
                                  if 'train' in m.name]
                    self.monitor.display(i, key=train_keys)
                clear_memory_cache()
<<<<<<< HEAD
            if self.cur_epoch % self.args["validation_frequency"] == 0:
                self.valid_genotypes(mode='valid')

=======
            if self.cur_epoch % self.hparams["validation_frequency"] == 0:
                OFAResize.IS_TRAINING = False
                for genotype in self.hparams['valid_genotypes']:
                    for img_size in self.hparams['valid_image_size_list']:
                        self.monitor.reset()
                        OFAResize.ACTIVE_SIZE = img_size
                        self.model.set_valid_arch(genotype)
                        self.reset_running_statistics()
                        for i in tqdm(range(self.one_epoch_valid),
                                      desc=f'Valid [{self.cur_epoch}/{self.hparams["epoch"]}]'):
                            self.update_graph('valid')
                            self.valid_on_batch(is_test=False)
                            clear_memory_cache()
                        self.monitor.info(f'img_size={img_size}, genotype={genotype} \n')
                        self.callback_on_epoch_end(is_test=False)
                        self.monitor.write(self.cur_epoch)

                    self.loss.zero()
                    for k in self.metrics:
                        self.metrics[k].zero()
>>>>>>> 836f397b
        return self

    def callback_on_start(self):
        keys = self.hparams['no_decay_keys']
        net_params = [
            self.get_net_parameters_with_keys(keys, mode='exclude', grad_only=True),  # parameters with weight decay
            self.get_net_parameters_with_keys(keys, mode='include', grad_only=True),  # parameters without weight decay
        ]
        self.optimizer['train'].set_parameters(net_params[0])
        self.optimizer['train_no_decay'].set_parameters(net_params[1])

        # load checkpoint if available
        self.load_checkpoint()

        if self.comm.n_procs > 1:
            self._grads_net = [x.grad for x in net_params[0].values()]
            self._grads_no_decay_net = [x.grad for x in net_params[1].values()]
            self.event.default_stream_synchronize()

    def train_on_batch(self, epoch, n_iter, key='train'):
        r"""Update the model parameters."""
        OFAResize.BATCH = n_iter
        batch = [self.dataloader['train'].next()
                 for _ in range(self.accum_train)]
        bz, p = self.mbs_train, self.placeholder['train']
        if key == 'train':
            self.optimizer['train'].zero_grad()
            self.optimizer['train_no_decay'].zero_grad()
        else:
            self.optimizer[key].zero_grad()

        if self.comm.n_procs > 1:
            self.event.default_stream_synchronize()

        self.update_graph(key)
        for _, data in enumerate(batch):
            self._load_data(p, data)
            p['loss'].forward(clear_no_need_grad=True)
            for k, m in p['metrics'].items():
                m.forward(clear_buffer=True)
                self.monitor.update(f'{k}/train', m.d.copy(), bz)
            p['loss'].backward(clear_buffer=True)
            loss = p['loss'].d.copy()
            self.monitor.update('loss/train', loss * self.accum_train, bz)

        if self.comm.n_procs > 1:
            self.comm.all_reduce(self._grads_net, division=True, inplace=False)
            self.comm.all_reduce(self._grads_no_decay_net, division=True, inplace=False)
        self.event.add_default_stream_event()

        if key != 'train':
            self.optimizer[key].update()
        else:
            self.optimizer['train'].update()
            self.optimizer['train_no_decay'].update()

    def valid_on_batch(self, is_test=False):
        r"""Updates the architecture parameters."""
        key = 'test' if is_test else 'valid'

        bz = self.mbs_test if is_test else self.mbs_valid
        accum = self.accum_test if is_test else self.accum_valid
        p = self.placeholder['valid']

        if self.comm.n_procs > 1:
            self.event.default_stream_synchronize()
        for _ in range(accum):
            self._load_data(p, self.dataloader[key].next())
            p['loss'].forward(clear_buffer=True)
            for k, m in p['metrics'].items():
                m.forward(clear_buffer=True)
                self.metrics[k].data += m.d.copy() * bz
            loss = p['loss'].d.copy()
            self.loss.data += loss * accum * bz

        if self.comm.n_procs > 1:
            self.comm.all_reduce(
                [self.loss] + list(self.metrics.values()), division=True, inplace=False)
        self.event.add_default_stream_event()

    def valid_genotypes(self, mode='valid'):
        assert mode in ['valid', 'test']
        is_test = True if mode == 'test' else False

        OFAResize.IS_TRAINING = False
        for genotype in self.args['valid_genotypes']:
            for img_size in self.args['valid_image_size_list']:
                self.monitor.reset()
                OFAResize.ACTIVE_SIZE = img_size
                self.model.set_valid_arch(genotype)
                self.reset_running_statistics()
                for _ in tqdm(range(self.one_epoch_valid if mode == 'valid' else self.one_epoch_test),
                              desc=f'{mode} [{self.cur_epoch}/{self.args["epoch"]}]'):
                    self.update_graph(mode)
                    self.valid_on_batch(is_test=is_test)
                    clear_memory_cache()
                self.monitor.info(f'img_size={img_size}, genotype={genotype} \n')
                self.callback_on_epoch_end(is_test=is_test)
                self.monitor.write(self.cur_epoch)

                self.loss.zero()
                for k in self.metrics:
                    self.metrics[k].zero()

    def callback_on_epoch_end(self, epoch=None, is_test=False, info=None):
        if is_test:
            num_of_samples = self.one_epoch_test * self.accum_test * self.mbs_test
        else:
            num_of_samples = self.one_epoch_valid * self.accum_valid * self.mbs_valid

        self.loss.data /= num_of_samples

        for k in self.metrics:
            self.metrics[k].data /= num_of_samples
        if self.comm.rank == 0:
            self.monitor.update('loss/valid', self.loss.data[0], 1)
            self.monitor.info(f'loss/valid={self.loss.data[0]:.4f}\n')
            for k in self.metrics:
                self.monitor.update(f'{k}/valid', self.metrics[k].data[0], 1)
                self.monitor.info(f'{k}/valid={self.metrics[k].data[0]:.4f}\n')
            if info:
                self.monitor.info(f'{info}\n')
            if self.args['save_nnp']:
                self.model.save_net_nnp(
                    self.args['output_path'],
                    self.placeholder['valid']['inputs'][0],
                    self.placeholder['valid']['outputs'][0],
                    save_params=self.args.get('save_params'))
            else:
                self.model.save_parameters(
                    path=os.path.join(self.args['output_path'], 'weights.h5')
                )
            if not is_test:
                self.save_checkpoint()

    def update_graph(self, key='train'):
        r"""Builds the graph and update the placeholder.

        Args:
            key (str, optional): Type of graph. Defaults to 'train'.
        """
        assert key in ('train', 'valid', 'test')
        self.model.apply(training=key not in ['valid', 'test'])
        if self.hparams['lambda_kd'] > 0:
            self.teacher_model.apply(training='train')

        fake_key = 'train' if key == 'train' else 'valid'
        p = self.placeholder[fake_key]
        resize = OFAResize()
        transform = self.dataloader[fake_key].transform(fake_key)
        accum = self.accum_test if key == 'test' else (self.accum_valid if key == 'valid' else self.accum_train)

        # outputs
        inputs = [resize(transform(x)) for x in p['inputs']]
        outputs = self.model(*inputs)
        outputs = outputs if isinstance(outputs, (tuple, list)) else (outputs,)
        p['outputs'] = [x.apply(persistent=True) for x in outputs]

        if fake_key == 'valid' and self.hparams['valid_ce_loss']:
            # cross entropy loss
            p['loss'] = F.mean(F.softmax_cross_entropy(p['outputs'][0], p['targets'][0])) / accum
        else:
            if self.hparams['lambda_kd'] > 0:
                with nn.no_grad():
                    soft_logits = self.teacher_model(*inputs)
                    soft_logits = soft_logits if isinstance(soft_logits, (tuple, list)) else (soft_logits,)
                    p['soft_logits'] = [x.apply(need_grad=False) for x in soft_logits]
                kd_loss = self.model.kd_loss(
                    p['outputs'], p['soft_logits'], p['targets'], self.hparams['loss_weights'])

            # loss function
            if self.hparams['lambda_kd'] > 0:
                p['loss'] = (self.model.loss(p['outputs'], p['targets'], self.hparams['loss_weights'])
                             + self.hparams['lambda_kd'] * kd_loss) / accum
            else:
                p['loss'] = self.model.loss(p['outputs'], p['targets'], self.hparams['loss_weights']) / accum
        p['loss'].apply(persistent=True)

        # metrics to monitor during training
        targets = [out.get_unlinked_variable().apply(need_grad=False) for out in p['outputs']]
        p['metrics'] = self.model.metrics(targets, p['targets'])
        for v in p['metrics'].values():
            v.apply(persistent=True)

    def get_net_parameters_with_keys(self, keys, mode='include', grad_only=False):
        r"""Returns an `OrderedDict` containing model parameters.

        Args:
            keys (list of str): Patterns of parameters to be considered for inclusion
                or exclusion. Note: Keys passed must be in regular expression format.
            mode (str, optional): Mode of getting network parameters with keys.
                - Selects parameters satisfying the keys if mode=='include'
                - Selects parameters not satisfying the keys if mode=='exclude'
                Choices: ['include', 'exclude']. Defaults to 'include'.
            grad_only (bool, optional): If sets to `True`, then only parameters
                with `need_grad=True` are returned. Defaults to False.

        Returns:
            OrderedDict: A dictionary containing parameters.
        """

        pattern = re.compile('|'.join(keys))  # compile the pattern of all keys
        net_params = self.model.get_net_parameters(grad_only)
        if mode == 'include':  # without weight decay
            param_dict = OrderedDict()
            for name in net_params.keys():
                if re.search(pattern, name) is not None:
                    param_dict[name] = net_params[name]
            return param_dict
        elif mode == 'exclude':  # with weight decay
            param_dict = OrderedDict()
            for name in net_params.keys():
                if re.search(pattern, name) is None:
                    param_dict[name] = net_params[name]
            return param_dict
        else:
            raise ValueError('do not support %s' % mode)

    def reset_running_statistics(self, net=None, subset_size=2000, subset_batch_size=200,
                                 dataloader=None, dataloader_batch_size=None, inp_shape=None):
        if net is None:
            net = self.model
        if dataloader is None:
            subset_train_dataloader = self.dataloader['train']
            dataloader_batch_size = self.mbs_train
        if inp_shape is None:
            inp_shape = self.hparams['input_shapes']
        set_running_statistics(net, subset_train_dataloader, dataloader_batch_size,
                               subset_size, subset_batch_size, inp_shape)

    def callback_on_finish(self):
        pass<|MERGE_RESOLUTION|>--- conflicted
+++ resolved
@@ -70,29 +70,8 @@
         self.callback_on_start()
 
         # Test for init parameters
-<<<<<<< HEAD
-        if self.args['task'] != 'fullnet':
+        if self.hparams['task'] != 'fullnet':
             self.valid_genotypes(mode='test')
-=======
-        if self.hparams['task'] != 'fullnet':
-            OFAResize.IS_TRAINING = False
-            for genotype in self.hparams['valid_genotypes']:
-                for img_size in self.hparams['valid_image_size_list']:
-                    self.monitor.reset()
-                    OFAResize.ACTIVE_SIZE = img_size
-                    self.model.set_valid_arch(genotype)
-                    self.reset_running_statistics()
-                    for i in tqdm(range(self.one_epoch_test), desc='Test for init parameters'):
-                        self.update_graph('test')
-                        self.valid_on_batch(is_test=True)
-                        clear_memory_cache()
-                    self.monitor.info(f'img_size={img_size}, genotype={genotype} \n')
-                    self.callback_on_epoch_end(is_test=True)
-
-                    self.loss.zero()
-                    for k in self.metrics:
-                        self.metrics[k].zero()
->>>>>>> 836f397b
 
         # training
         for self.cur_epoch in range(self.cur_epoch, self.hparams['epoch']):
@@ -110,32 +89,9 @@
                                   if 'train' in m.name]
                     self.monitor.display(i, key=train_keys)
                 clear_memory_cache()
-<<<<<<< HEAD
-            if self.cur_epoch % self.args["validation_frequency"] == 0:
+            if self.cur_epoch % self.hparams["validation_frequency"] == 0:
                 self.valid_genotypes(mode='valid')
 
-=======
-            if self.cur_epoch % self.hparams["validation_frequency"] == 0:
-                OFAResize.IS_TRAINING = False
-                for genotype in self.hparams['valid_genotypes']:
-                    for img_size in self.hparams['valid_image_size_list']:
-                        self.monitor.reset()
-                        OFAResize.ACTIVE_SIZE = img_size
-                        self.model.set_valid_arch(genotype)
-                        self.reset_running_statistics()
-                        for i in tqdm(range(self.one_epoch_valid),
-                                      desc=f'Valid [{self.cur_epoch}/{self.hparams["epoch"]}]'):
-                            self.update_graph('valid')
-                            self.valid_on_batch(is_test=False)
-                            clear_memory_cache()
-                        self.monitor.info(f'img_size={img_size}, genotype={genotype} \n')
-                        self.callback_on_epoch_end(is_test=False)
-                        self.monitor.write(self.cur_epoch)
-
-                    self.loss.zero()
-                    for k in self.metrics:
-                        self.metrics[k].zero()
->>>>>>> 836f397b
         return self
 
     def callback_on_start(self):
@@ -221,14 +177,14 @@
         is_test = True if mode == 'test' else False
 
         OFAResize.IS_TRAINING = False
-        for genotype in self.args['valid_genotypes']:
-            for img_size in self.args['valid_image_size_list']:
+        for genotype in self.hparams['valid_genotypes']:
+            for img_size in self.hparams['valid_image_size_list']:
                 self.monitor.reset()
                 OFAResize.ACTIVE_SIZE = img_size
                 self.model.set_valid_arch(genotype)
                 self.reset_running_statistics()
                 for _ in tqdm(range(self.one_epoch_valid if mode == 'valid' else self.one_epoch_test),
-                              desc=f'{mode} [{self.cur_epoch}/{self.args["epoch"]}]'):
+                              desc=f'{mode} [{self.cur_epoch}/{self.hparams["epoch"]}]'):
                     self.update_graph(mode)
                     self.valid_on_batch(is_test=is_test)
                     clear_memory_cache()
