--- conflicted
+++ resolved
@@ -35,19 +35,7 @@
         for module in self.modules.values():
             module.training = mode
 
-<<<<<<< HEAD
-    def eval(self):
-        r"""Sets the module in evaluation mode.
-        This has any effect only on certain modules. See documentations of
-        particular modules for details of their behaviors in training or
-        evaluation mode, if they are affected, e.g. :class:`Dropout`,
-        :class:`BatchNorm`, etc.
-        This is equivalent with :meth:`self.train(False)`.
-        Returns:
-            Module: self
-        """
-        return self.train(False)
-=======
+
     @property
     def need_grad(self):
         r"""Whether the module needs gradient."""
@@ -115,7 +103,6 @@
         for key, value in kargs.items():
             setattr(self, key, value)
         return self
->>>>>>> 02e28867
 
     def get_modules(self, prefix='', memo=None):
         r"""Return an iterator over all modules in the network, yielding
@@ -161,59 +148,6 @@
                         'as True. Please turn off if you allow it.')
         return self
 
-<<<<<<< HEAD
-    def get_modules(self, prefix='', memo=None):
-        if memo is None:
-            memo = set()
-        if self not in memo:
-            memo.add(self)
-            yield prefix, self
-            for i, module in enumerate(self._modules):
-                name = prefix + '/_modules/{}'.format(i)
-                yield from module.get_modules(name, memo)
-
-class ModuleDict(Module):
-    def __init__(self, modules=None):
-        super().__init__()
-        if modules is None:
-            modules = OrderedDict()
-        self._modules = modules
-
-    def add_module(self, key, module):
-        self._modules[key] = module
-
-    def __getitem__(self, key):
-        return self._modules[key]
-
-    def __len__(self):
-        return len(self._modules)
-
-    def __iter__(self):
-        return iter(self._modules)
-
-    def get_modules(self, prefix='', memo=None):
-        if memo is None:
-            memo = set()
-        if self not in memo:
-            memo.add(self)
-            yield prefix, self
-            for module in self._modules:
-                name = prefix + '/_modules/{}'.format(module)
-                yield from self._modules[module].get_modules(name, memo)
-
-
-class Sequential(ModuleList):
-    def __init__(self, *args):
-        super().__init__([])
-        for module in args:
-            self._modules.append(module)
-
-    def __call__(self, input):
-        out = input
-        for module in self._modules:
-            out = module(out)
-        return out
-=======
     def __key_format__(self, key):
         r"""Set the submodule representation."""
         return f'.{key}'
@@ -243,5 +177,4 @@
     def call(self, *args, **kargs):
         r"""Implement the call of module. Inmediate inputs should only be
         Variables."""
-        raise NotImplementedError
->>>>>>> 02e28867
+        raise NotImplementedError