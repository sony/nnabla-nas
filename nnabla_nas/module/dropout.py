import nnabla.functions as F

from .module import Module


class Dropout(Module):
    r"""Dropout layer.

    During training, randomly zeroes some of the elements of the input
    tensor with probability :attr:`p` using samples from a Bernoulli
    distribution. Each channel will be zeroed out independently on every
    forward call.

    Args:
        drop_prob (:obj:`int`, optional): The probability of an element to be
            zeroed. Defaults to 0.5.
    """

    def __init__(self, drop_prob=0.5):
<<<<<<< HEAD
=======
        Module.__init__(self)
>>>>>>> 085abd19
        self._drop_prob = drop_prob

    def call(self, input):
        if self._drop_prob == 0 or not self.training:
            return input
        return F.dropout(input, self._drop_prob)

    def extra_repr(self):
        return f'drop_prob={self._drop_prob}'<|MERGE_RESOLUTION|>--- conflicted
+++ resolved
@@ -17,10 +17,6 @@
     """
 
     def __init__(self, drop_prob=0.5):
-<<<<<<< HEAD
-=======
-        Module.__init__(self)
->>>>>>> 085abd19
         self._drop_prob = drop_prob
 
     def call(self, input):
