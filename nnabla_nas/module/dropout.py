--- conflicted
+++ resolved
@@ -17,10 +17,6 @@
     """
 
     def __init__(self, drop_prob=0.5):
-<<<<<<< HEAD
-        Module.__init__(self)
-=======
->>>>>>> c5dff32d
         self._drop_prob = drop_prob
 
     def call(self, input):
