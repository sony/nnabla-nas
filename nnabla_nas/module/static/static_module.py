--- conflicted
+++ resolved
@@ -10,9 +10,10 @@
                                 calc_uniform_lim_glorot)
 from nnabla_nas.module.parameter import Parameter
 import nnabla_nas.module as mo
-from  ...contrib import misc
+from  nnabla_nas.contrib import misc
 import operator
 import line_profiler
+
 
 def _get_abs_string_index(obj, idx):
     """Get the absolute index for the list of modules"""
@@ -79,6 +80,13 @@
         return self._shape
 
     @property
+    def input_shape(self):
+       if hasattr(self._parent , '__iter__'):
+          return [pi.shape for pi in self._parent]
+       else:
+          return [self._parent.shape]
+
+    @property
     def name(self):
         """
         A unique name within the graph this vertice lives in
@@ -101,17 +109,14 @@
         """
         return self._children
 
-<<<<<<< HEAD
-    @profile
-=======
-    
+
     @property
     def training(self):
         r"""The training mode of module."""
         if '_training' not in self.__dict__:
             self.__dict__['_training'] = True
         return self._training
-    
+
     @training.setter
     def training(self, mode):
         setattr(self, '_training', mode)
@@ -119,22 +124,20 @@
             if 'parent' not in k and 'child' not in k:
                 module.training = mode
 
->>>>>>> 8e89fb90
-    def _value_function(self, input):
+    def call(self, input): #
         raise NotImplementedError
 
     def clear_value(self):
         self._value = None
 
-    @profile
-    def call(self, tag=None):
+    def _recursive_call(self, tag=None, *args):
         if tag is None or self._forward_tag != tag:
             self._forward_tag   = tag
-            self._value = self._value_function(self.parent(tag))
+            self._value = self.call(self.parent(tag=tag, *args))
         return self._value
 
-    def __call__(self, *args, **kargs):
-        return self.call(*args, **kargs)
+    def __call__(self, tag=None, *args):
+        return self._recursive_call(tag=tag, *args)
 
     @property
     def eval_prob(self):
@@ -144,51 +147,8 @@
     def eval_prob(self, value):
         self._eval_prob = value
 
-    #def _eval_prob_function(self, input):
-    #    res = {}
-    #
-    #    for ii in input:
-    #        res[ii] = input[ii]
-    #
-    #    res.update({self: nn.Variable.from_numpy_array(np.array(1.0))})
-    #    return res
-
-    def profile(self, profiler, n_run=100):
-        if self._prof is None:
-            self._prof = self._profile(profiler, n_run)
-        return self._prof
-
-    def _profile(self, profiler, n_run=100):
-        input = nn.Variable(shape=self.parent.shape)
-        out = self._value_function(input)
-        try:
-            return float(profiler.profile(out, n_run=n_run))
-        except:
-            print("Cannot profile module {}!".format(self.name))
-            return 0.0
-
-    def param_memory_size(self, bitwidth=32, div=8*2**20):
-        """
-        Returns the memory requirement to store the parameters of the vertice
-        :param bitwidth: integer, the bitwidth used to encode the parameters
-        :param div: integer, e.g. 8*2**20 if we want to have the complexity in MB
-        """
-        mem = 0.0
-        params = self.get_parameters()
-        for pi in params:
-            mem += bitwidth * np.prod(params[pi].shape) / div
-        return mem
-
-    def activation_memory_size(self, bitwidth=32, div=8*2**20):
-        """
-        Returns the memory requirement to store the activations of the vertice
-        :param bitwidth: integer, the bitwidth used to encode the parameters
-        :param div: integer, e.g. 8*2**20 if we want to have the complexity in MB
-        """
-        return bitwidth * np.prod(self.shape) / div
-
-    def get_exp_latency(self, profiler, n_run=10):
-        return self.profile(profiler, n_run=n_run)*self.eval_prob
+    def profile(self, estimator):
+        return stop
 
 #------------------------------------A graph of StaticModules--------------------------------------
 class Graph(mo.ModuleList, Module):
@@ -220,12 +180,8 @@
         for gmi in self._graph_modules:
             gmi.clear_value()
 
-    @profile
-    def call(self, tag=None):
-        return self.output(tag=tag)
-
-    #def eval_probs(self, clear_probs=False):
-    #    return self.output.eval_probs(clear_probs=clear_probs)
+    def _recursive_call(self, tag=None, *args): #
+        return self.output(tag=tag, *args)
 
     @property
     def shape(self):
@@ -283,190 +239,85 @@
         """
         self._parent = None
 
-    def _value_function(self, inputs):
+    def call(self, inputs):#
         return self._value
 
-    #def eval_probs(self, clear_probs=False):
-    #    if clear_probs:
-    #        self.clear_eval_probs()
-#
-#        if self._eval_probs is None:
-#            self._eval_probs = self._eval_prob_function(input={})
-#        return self._eval_probs
-
-#    def _eval_prob_function(self, input):
-#        #The input module has no parents, therefore we only return the evaluation probability of self
-#        return {self: nn.Variable.from_numpy_array(np.array(1.0))}
-
     def clear_value(self):
         """
         We are not allowed to clear the value of an input vertice!
         """
         pass
 
-    def _profile(self, profiler, n_run=100):
-        return 0.0
-
-    @profile
-    def call(self, tag=None):
-        return self._value_function(None)
+    def _recursive_call(self, tag=None, *args): #
+        return self.call(None)
 
 class Identity(mo.Identity, Module):
     def __init__(self, name, parent, eval_prob=None, *args, **kwargs):
         mo.Identity.__init__(self, *args, **kwargs)
         Module.__init__(self, name, parent, eval_prob=eval_prob)
 
-    @profile
-    def _value_function(self, input):
-        return mo.Identity.call(self, input)
-
-    @profile
-    def call(self, tag=None):
-        return Module.call(self, tag=tag)
-
 class Zero(mo.Zero, Module):
     def __init__(self, name, parent, eval_prob=None, *args, **kwargs):
         mo.Zero.__init__(self, *args, **kwargs)
         Module.__init__(self, name, parent, eval_prob=eval_prob)
         self._value = nn.Variable.from_numpy_array(np.zeros(self._parent.shape))
 
-    @profile
-    def _value_function(self, input):
+    def call(self, input):
         return self._value
 
-    @profile
-    def call(self, tag=None):
+    def _recursive_call(self, tag=None, *args):
         self._forward_tag = tag
-        return self._value_function(None)
-
-    #def _eval_prob_function(self, input): #a zero operation sets the evaluation pobabilities of all parents to 0
-    #    return {self: nn.Variable.from_numpy_array(np.array(1.0))}
+        return self.call(None)
 
 class Conv(mo.Conv, Module):
     def __init__(self, name, parent, eval_prob=None, *args, **kwargs):
         mo.Conv.__init__(self, *args, **kwargs)
         Module.__init__(self, name, parent, eval_prob=eval_prob)
-
-    @profile
-    def _value_function(self, input):
-        return mo.Conv.call(self, input) #change to self.call
-
-    @profile
-    def call(self, tag=None):
-        return Module.call(self, tag=tag)
 
 class Linear(mo.Linear, Module):
     def __init__(self, name, parent, *args, **kwargs):
         mo.Linear.__init__(self, *args, **kwargs)
         Module.__init__(self, name, parent)
 
-    def _value_function(self, input):
-        return mo.Linear.call(self, input)
-
-    def call(self, tag=None):
-        return Module.call(self, tag=tag)
-
 class DwConv(mo.DwConv, Module):
     def __init__(self, name, parent, eval_prob=None, *args, **kwargs):
         mo.DwConv.__init__(self, *args, **kwargs)
         Module.__init__(self, name, parent, eval_prob=eval_prob)
 
-    @profile
-    def _value_function(self, input):
-        return mo.DwConv.call(self, input)
-
-    @profile
-    def call(self, tag=None):
-        return Module.call(self, tag=tag)
-
 class SepConv(misc.SepConv, Module):
     def __init__(self, name, parent, eval_prob=None, *args, **kwargs):
         misc.SepConv.__init__(self, *args, **kwargs)
         Module.__init__(self, name, parent, eval_prob=eval_prob)
 
-    @profile
-    def _value_function(self, input):
-        return misc.SepConv.call(self, input)
-
-    @profile
-    def call(self, tag=None):
-        return Module.call(self, tag=tag)
-
 class MaxPool(mo.MaxPool, Module):
     def __init__(self, name, parent, eval_prob=None, *args, **kwargs):
         mo.MaxPool.__init__(self, *args, **kwargs)
         Module.__init__(self, name, parent, eval_prob=eval_prob)
 
-    @profile
-    def _value_function(self, input):
-        return mo.MaxPool.call(self, input)
-
-    @profile
-    def call(self, tag=None):
-        return Module.call(self, tag=tag)
-
 class AvgPool(mo.AvgPool, Module):
     def __init__(self, name, parent, eval_prob=None, *args, **kwargs):
         mo.AvgPool.__init__(self, *args, **kwargs)
         Module.__init__(self, name, parent, eval_prob=eval_prob)
 
-    @profile
-    def _value_function(self, input):
-        return mo.AvgPool.call(self, input)
-
-    @profile
-    def call(self, tag=None):
-        return Module.call(self, tag=tag)
-
 class GlobalAvgPool(mo.GlobalAvgPool, Module):
     def __init__(self, name, parent, eval_prob=None, *args, **kwargs):
         mo.GlobalAvgPool.__init__(self, *args, **kwargs)
         Module.__init__(self, name, parent, eval_prob=eval_prob)
 
-    @profile
-    def _value_function(self, input):
-        return mo.GlobalAvgPool.call(self, input)
-
-    @profile
-    def call(self, tag=None):
-        return Module.call(self, tag=tag)
-
 class ReLU(mo.ReLU, Module):
     def __init__(self, name, parent, eval_prob=None, *args, **kwargs):
         mo.ReLU.__init__(self, *args, **kwargs)
         Module.__init__(self, name, parent, eval_prob=eval_prob)
-
-    @profile
-    def _value_function(self, input):
-        return mo.ReLU.call(self, input)
-
-    @profile
-    def call(self, tag=None):
-        return Module.call(self, tag=tag)
 
 class Dropout(mo.Dropout, Module):
     def __init__(self, name, parent, *args, **kwargs):
         mo.Dropout.__init__(self, *args, **kwargs)
         Module.__init__(self, name, parent)
 
-    def _value_function(self, input):
-        return mo.Dropout.call(self, input)
-
-    def call(self, tag=None):
-        return Module.call(self, tag=tag)
-
 class BatchNormalization(mo.BatchNormalization, Module):
     def __init__(self, name, parent, eval_prob=None, *args, **kwargs):
         mo.BatchNormalization.__init__(self, *args, **kwargs)
         Module.__init__(self, name, parent, eval_prob=eval_prob)
-
-    @profile
-    def _value_function(self, input):
-        return mo.BatchNormalization.call(self, input)
-
-    @profile
-    def call(self, tag=None):
-        return Module.call(self, tag=tag)
 
 class Merging(mo.Merging, Module):
     def __init__(self, name, parents, mode, eval_prob=None, axis=1):
@@ -484,54 +335,17 @@
         else:
             raise Exception('At least one provided parent is not a static module!')
 
-    @profile
-    def call(self, tag=None):
+    def _recursive_call(self, tag=None, *args):
         if tag is None or self._forward_tag != tag:
             self._forward_tag   = not(self._forward_tag) #flip the tag
-            self._value         = self._value_function([pi(self._forward_tag) for pi in self.parent])
+            self._value         = self.call([pi(self._forward_tag, *args) for pi in self.parent])
         return self._value
-
-    #def eval_probs(self, clear_probs=False):
-    #    if clear_probs:
-    #        self.clear_eval_probs()
-#
-#        if self._eval_probs is None:
-#            self._eval_probs = self._eval_prob_function([pi.eval_probs(clear_probs) for pi in self.parent])
-#        return self._eval_probs
-
- #   def _eval_prob_function(self, input):
- #       res = {}
- #       for i, inpi in enumerate(input):  # dictionary
- #           for inpii in inpi: #dictionary element
- #               if inpii in res:
- #                   res[inpii].append(inpi[inpii])
- #               else:
- #                   res.update({inpii: [inpi[inpii]]})
-#
-#        for resi in res:
-#            res[resi] = 1.0 - F.prod(1.0 - F.stack(*res[resi]))
-#
-#        res.update({self: nn.Variable.from_numpy_array(np.array(1.0))})
-#        return res
-    @profile
-    def _value_function(self, input):
-        return mo.Merging.call(self,*input)
 
     def _shape_function(self):
         #we build a nummy nnabla graph to infer the shapes
         inputs = [nn.Variable(pi.shape) for pi in self.parent]
         dummy_graph  = self._value_function(inputs)
         return dummy_graph.shape
-
-    def _profile(self, profiler, n_run=100):
-        inputs = [nn.Variable(shape=pi.shape) for pi in self.parent]
-        out = self._value_function(inputs)
-        try:
-            return float(profiler.profile(out, n_run=n_run))
-        except:
-            print("Cannot profile module {}!".format(self.name))
-            return 0.0
-
 
 class Join(Module):
     def __init__(self, name, parents, join_parameters, mode='linear', *args, **kwargs):
@@ -575,61 +389,38 @@
         else:
             raise Exception("Join only supports the modes: {}".format(self._supported_modes))
 
-    @profile
-    def _value_function(self, input):
+    def call(self, input):
         """
         Aggregates all input tensors to one single input tensor (summing them up)
         """
-        #def one_hot(x, n=len(input)):
-        #    return np.array([int(i == x) for i in range(n)])
+        def one_hot(x, n=len(input)):
+            return np.array([int(i == x) for i in range(n)])
 
         res = 0.0
         if self.mode == 'linear':
             for pi, inpi in zip(self._sel_p, input):
                 res += pi.reshape((1,)*len(inpi.shape)) * inpi
         elif self.mode == 'sample':
-            #self._sel_p.forward()
-            #self._idx = np.random.choice(len(input), 1, p=self._sel_p.d)[0]
+            self._sel_p.forward()
+            self._idx = np.random.choice(len(input), 1, p=self._sel_p.d)[0]
             #print('{} selects input {} with p={}'.format(self.name, self._idx, self._sel_p.d[self._idx]))
-            res = input[np.random.choice(8, 1, p=(1/8,1/8,1/8,1/8,1/8,1/8,1/8,1/8))[0]]
-            #self._z = one_hot(self._idx)
-            #self._score = self._z - self._sel_p.d
+            res = input[self._idx]
+            self._z = one_hot(self._idx)
+            self._score = self._z - self._sel_p.d
         elif self.mode == 'max':
-            ##just pick the input channel with the highest probability!
-            #self._idx = np.argmax(self._join_parameters.d)
-            #res = input[self._idx]
-            #self._z = one_hot(self._idx)
-            #self._score = self._z - self._sel_p.d
+            #just pick the input channel with the highest probability!
+            self._idx = np.argmax(self._join_parameters.d)
+            res = input[self._idx]
+            self._z = one_hot(self._idx)
+            self._score = self._z - self._sel_p.d
             #print('{} selects input {}'.format(self.name, self._idx))
-            res = input[0]
         return res
 
-    @profile
-    def call(self, tag=None):
+    def _recursive_call(self, tag=None, *args):
         if tag is None or self._forward_tag != tag:
             self._forward_tag   = not(self._forward_tag) #flip the tag
-            self._value         = self._value_function([pi(self._forward_tag) for pi in self.parent])
+            self._value         = self.call([pi(self._forward_tag, *args) for pi in self.parent])
         return self._value
-
-    #def eval_probs(self, clear_probs=False):
-    #    if clear_probs:
-    #        self.clear_eval_probs()
-#
-#        if self._eval_probs is None:
-#            self._eval_probs = self._eval_prob_function([pi.eval_probs(clear_probs) for pi in self.parent])
-#        return self._eval_probs
-
- #   def _eval_prob_function(self, input):
- #       res = {}
- #       for i, inpi in enumerate(input):  # dictionary
- #           for inpii in inpi: #dictionary element
- #               if inpii in res:
- #               # we need to multiply all the evaluation probabilities of one input with the corresponding selection #probability
- #                   res[inpii] += inpi[inpii] * self._sel_p[i]
- #               else:
- #                   res.update({inpii: inpi[inpii] * self._sel_p[i]})
- #       res.update({self: nn.Variable.from_numpy_array(np.array(1.0))})
- #       return res
 
     def _shape_function(self):
         #we build a nummy nnabla graph to infer the shapes
@@ -637,18 +428,11 @@
         dummy_graph  = self._value_function(inputs)
         return dummy_graph.shape
 
-    def _profile(self, profiler, n_run=100):
-        inputs = [nn.Variable(shape=pi.shape) for pi in self.parent]
-        out = self._value_function(inputs)
-        try:
-            return float(profiler.profile(out, n_run=n_run))
-        except:
-            print("Cannot profile module {}!".format(self.name))
-            return 0.0
-
 
 if __name__ == '__main__':
     from nnabla_nas.module.static import NNablaProfiler
+    from nnabla_nas.utils import LatencyEstimator
+
     class MyGraph(Graph):
         def __init__(self, name, parents):
             Graph.__init__(self, name=name, parents=parents)
@@ -675,7 +459,9 @@
 
     sliced = myGraph[:1]
 
-    latency = myGraph.profile(NNablaProfiler(), n_run=10)
+    prof = LatencyEstimator()
+    lat = prof.predict(myGraph.modules['1'])
+    print("latency of module {} is {}".format(myGraph.modules['1'].name, lat))
 
     eval_p = {gm: myGraph.modules[gm].eval_prob for gm in myGraph.modules}
     for evi in eval_p:
@@ -685,5 +471,4 @@
             pass
         print("Module {} has evaluation probability {}".format(evi, eval_p[evi].d))
 
-    print(latency)
     import pdb; pdb.set_trace()
