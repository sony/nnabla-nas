--- conflicted
+++ resolved
@@ -6,7 +6,6 @@
 
 import nnabla as nn
 import nnabla.functions as F
-<<<<<<< HEAD
 #from nnabla_nas.graph.profiling import *
 import numpy as np
 from nnabla.initializer import ConstantInitializer
@@ -14,17 +13,9 @@
 from nnabla.initializer import calc_uniform_lim_glorot
 
 import nnabla_nas.contrib.misc as misc
-import nnabla_nas.module as smo
+import nnabla_nas.module as mo
 from nnabla_nas.module.parameter import Parameter
 
-=======
-from nnabla.initializer import (ConstantInitializer, UniformInitializer,
-                                calc_uniform_lim_glorot)
-from nnabla_nas.module.parameter import Parameter
-import nnabla_nas.module as mo
-#from  ...contrib import misc
-import operator
->>>>>>> 085abd19
 
 def _get_abs_string_index(obj, idx):
     """Get the absolute index for the list of modules"""
