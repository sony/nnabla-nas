# Copyright (c) 2020 Sony Corporation. All Rights Reserved.
#
# Licensed under the Apache License, Version 2.0 (the "License");
# you may not use this file except in compliance with the License.
# You may obtain a copy of the License at
#
#     http://www.apache.org/licenses/LICENSE-2.0
#
# Unless required by applicable law or agreed to in writing, software
# distributed under the License is distributed on an "AS IS" BASIS,
# WITHOUT WARRANTIES OR CONDITIONS OF ANY KIND, either express or implied.
# See the License for the specific language governing permissions and
# limitations under the License.

"""
This module defines static modules, i.e., modules that are aware
of the graph structure. This module defines static versions of
all dynamic modules defined in nnabla_nas.modules
"""
import operator

import nnabla as nn
import nnabla.functions as F
import numpy as np

<<<<<<< HEAD
#import nnabla_nas.module as mo
=======
>>>>>>> 8af7a9d1
from ... import module as mo

from graphviz import Digraph


def _get_abs_string_index(obj, idx):
    """Get the absolute index for the list of modules"""
    idx = operator.index(idx)
    if not (-len(obj) <= idx < len(obj)):
        raise IndexError('index {} is out of range'.format(idx))
    if idx < 0:
        idx += len(obj)
    return str(idx)


class Module(mo.Module):
    r"""
    A static module is a module that encodes the graph structure, i.e.,
    it has parents and children. Static modules can be used to define
    graphs that can run run simple graph optimizations when
    constructing the nnabla graph.

    Args:
        parents (list): a list of static modules that
            are parents to this module
        name (string, optional): the name of the module
        eval_prob (nnabla variable, optional): the evaluation probability
            of this module

    Examples:
        >>> from nnabla_nas.module import static as smo
        >>> class MyModule(smo.Module):
        >>>     def __init__(self, parents):
        >>>         smo.Module.__init__(self, parents=parents)
        >>>         smo.Module.__init__(self, parents=parents)
        >>>         self.linear = mo.Linear(in_features=5, out_features=3)
        >>>
        >>>     def call(self, *input):
        >>>         return self.linear(*input)
        >>>
        >>> module_1 = smo.Module(name='module_1')
        >>> module_2 = smo.MyModule(parents=[module_1], name='module_2')
    """

    def __init__(self, parents=[], name='', eval_prob=None, *args, **kwargs):
        parent_type_mismatch = [not isinstance(pi, Module) for pi in parents]
        if sum(parent_type_mismatch) == 0:
            self._parents = parents
        else:
            raise RuntimeError

        for pi in parents:
            pi.add_child(self)
        self._children = []
        
        self._name = name
        #new_name = (self.__str__()).split("(",1)
        #self._name = new_name[0]

        self._value = None
        self._eval_probs = None
        self._shape = -1

        if eval_prob is None:
            self._eval_prob = nn.Variable.from_numpy_array(np.array(1.0))
        else:
            self._eval_prob = eval_prob
        mo.Module.__init__(self)

    def add_child(self, child):
        r"""
        Adds a static_module as a child to self

        Args:
            child (static_module): the module to add as a child
        """
        self._children.append(child)

    def _shape_function(self):
        r"""
        Calculates the output shape of this static_module.

        Returns:
            tuple: the shape of the output tensor
        """
        inputs = [nn.Variable(pi.shape) for pi in self.parents]
        dummy_graph = self.call(*inputs)
        return dummy_graph.shape

    @property
    def shape(self):
        r"""
        The output shape of the static_module.

        Returns:
            tuple: the shape of the output tensor
        """
        if self._shape == -1:
            self._shape = self._shape_function()
        return self._shape

    @property
    def input_shapes(self):
        r"""
        A list of input shapes of this module, i.e.,
        the output shapes of all parent modules.

        Returns:
            list: a list of tuples storing the
                output shape of all parent modules
        """
        return [pi.shape for pi in self._parents]

    @property
    def name(self):
        r"""
        The name of the module.

        Returns:
            string: the name of the module
        """
        return self._name
        

    @property
    def parents(self):
        r"""
        The parents of the module

        Returns:
            list: the parents of the module
        """
        return self._parents

    @property
    def children(self):
        r"""
        The child modules

        Returns:
            list: the children of the module
        """
        return self._children

    def call(self, *inputs):
        r"""
        The input to output mapping of the module.
        Given some inputs, it constructs
        the computational graph of this module. This method
        must be implemented for custom modules.

        Args:
            *input: the output of the parents

        Returns:
            nnabla variable: the output of the module

        Examples:
            >>> out = my_module(inp_a, inp_b)
        """
        raise NotImplementedError

    def _recursive_call(self):
        r"""
        Execute self.call on the output of all parent modules.

        Returns:
            nnabla variable: the output of the module
        """
        if self._value is None:
            self._value = self.call(*[pi() for pi in self.parents])
            self.need_grad = True
        return self._value

    def __call__(self):
        r"""
        Execute self.call on the output of all parent modules.

        Returns:
            nnabla variable: the output of the module
        """
        return self._recursive_call()

    @property
    def eval_prob(self):
        r"""
        The evaluation probability of this module. It is
        1.0 if not specified otherwise.

        Returns:
            nnabla variable: the evaluation probability
        """
        return self._eval_prob

    @eval_prob.setter
    def eval_prob(self, value):
        self._eval_prob = value

    @property
    def output(self):
        r"""
        The output module of this module. If the module is not
        a graph, it will return self.

        Returns:
            Module: the output module
        """
        return self

    def reset_value(self):
        r"""
        Resets all self._value, self.need_grad flags and self.shapes
        """
        self._value = None
        self.apply(need_grad=False)
        self._shape = -1


class Input(Module):
    r"""
    A static module that can serve as an input, i.e., it has no parents
    but is provided with a value which it can pass to its children.

    Args:
        parents (list): the parents of this module
        name (string): the name of this module
        value (nnabla variable): the nnabla variable which serves as
            the input value

    Examples:
       >>> import nnabla as nn
       >>> from nnabla_nas.module import static as smo
       >>> input = nn.Variable((10, 3, 32, 32))
       >>> inp_module = smo.Input(value=input)
    """

    def __init__(self, value=None, name='', eval_prob=None, *args, **kwargs):
        Module.__init__(self, name=name, parent=None, eval_prob=eval_prob)
        self._value = value

    @property
    def value(self):
        return self._value

    @value.setter
    def value(self, v):
        self.reset_value()
        self._value = v

    def call(self, *inputs):
        r"""
        The input module returns the plain input variable.
        """
        return self._value

    def _recursive_call(self):
        r"""
        Input module do not call anny parents.
        """
        self.need_grad = True
        return self.call(None)

    def _shape_function(self):
        return self._value.shape

    def reset_value(self):
        r"""
        the input module does not reset its value
        """
        self._shape = -1


class Identity(mo.Identity, Module):
    r"""
    The Identity module does not alter the input.
    It accepts only a single parent.

    Args:
        parents (list): the parents of this module
        name (string): the name of this module

    Examples:
       >>> import nnabla as nn
       >>> from nnabla_nas.module import static as smo
       >>>
       >>> nn.Variable((10, 3, 32, 32))
       >>>
       >>> inp_module = smo.Input(value=input)
       >>> identity = smo.Identity(parents=[inp_module])
    """

    def __init__(self, parents, name='', eval_prob=None, *args, **kwargs):
        Module.__init__(self, parents, name, eval_prob=eval_prob)
        if len(self._parents) > 1:
            raise RuntimeError


class Zero(mo.Zero, Module):
    r"""
    The Zero module returns a tensor with zeros, which has the
    same shape as the ouput of its parent. It accepts only
    a single parent.

    Args:
        parents (list): the parents of this module
        name (string): the name of this module

    Examples:
        >>> my_module = Zero(parents=[...], name='my_module')
    """

    def __init__(self, parents, name='', eval_prob=None, *args, **kwargs):
        mo.Zero.__init__(self, *args, **kwargs)
        Module.__init__(self, parents, name, eval_prob=eval_prob)
        self._value = nn.Variable.from_numpy_array(
            np.zeros(self._parents[0].shape))
        if len(self._parents) > 1:
            raise RuntimeError

    def call(self, *inputs):
        self._value = nn.Variable.from_numpy_array(
            np.zeros(self._parents[0].shape))
        return self._value

    def _shape_function(self):
        return self._parents[0].shape

    def _recursive_call(self):
        self.need_grad = True
        return self.call(None)


class Conv(mo.Conv, Module):
    r"""
    The Conv module performs a convolution on the
    output of its parent. It accepts only a single parent.

    Args:
        parents (list): the parents of this module
        name (string): the name of this module
        in_channels (:obj:`int`): Number of convolution kernels (which is
            equal to the number of input channels).
        out_channels (:obj:`int`): Number of convolution kernels (which is
            equal to the number of output channels). For example, to apply
            convolution on an input with 16 types of filters, specify 16.
        kernel (:obj:`tuple` of :obj:`int`): Convolution kernel size. For
            example, to apply convolution on an image with a 3 (height) by 5
            (width) two-dimensional kernel, specify (3,5).
        pad (:obj:`tuple` of :obj:`int`, optional): Padding sizes for
            dimensions. Defaults to None.
        stride (:obj:`tuple` of :obj:`int`, optional): Stride sizes for
            dimensions. Defaults to None.
        dilation (:obj:`tuple` of :obj:`int`, optional): Dilation sizes for
            dimensions. Defaults to None.
        group (int, optional): Number of groups of channels. This makes
            connections across channels more sparse by grouping connections
            along map direction. Defaults to 1.
        w_init (:obj:`nnabla.initializer.BaseInitializer`
            or :obj:`numpy.ndarray`, optional):
            Initializer for weight. By default, it is initialized with
            :obj:`nnabla.initializer.UniformInitializer` within the range
            determined by :obj:`nnabla.initializer.calc_uniform_lim_glorot`.
        b_init (:obj:`nnabla.initializer.BaseInitializer`
            or :obj:`numpy.ndarray`, optional):
            Initializer for bias. By default, it is initialized with zeros if
            `with_bias` is `True`.
        base_axis (:obj:`int`, optional): Dimensions up to `base_axis` are
            treated as the sample dimensions. Defaults to 1.
        fix_parameters (bool, optional): When set to `True`, the weights and
            biases will not be updated. Defaults to `False`.
        rng (numpy.random.RandomState, optional): Random generator for
            Initializer.  Defaults to None.
        with_bias (bool, optional): Specify whether to include the bias term.
            Defaults to `True`.
        channel_last(bool, optional): If True, the last dimension is
            considered as channel dimension, a.k.a NHWC order. Defaults to
            `False`.
    """

    def __init__(self, parents, name='', eval_prob=None, *args, **kwargs):
        mo.Conv.__init__(self, *args, **kwargs)
        Module.__init__(self, parents, name=name,  eval_prob=eval_prob)
        if len(self._parents) > 1:
            raise RuntimeError


class Linear(mo.Linear, Module):
    r"""
    The Linear module performs an affine transformation on the
    output of its parent. It accepts only a single parent.

    Args:
        parents (list): the parents of this module
        name (string): the name of this module
        in_features (int): The size of each input sample.
        in_features (int): The size of each output sample.
        base_axis (int, optional): Dimensions up to `base_axis` are treated as
            the sample dimensions. Defaults to 1.
        w_init (:obj:`nnabla.initializer.BaseInitializer` or
            :obj:`numpy.ndarray`): Initializer for weight. By default, it is
            initialized with :obj:`nnabla.initializer.UniformInitializer`
            within the range determined by
            :obj:`nnabla.initializer.calc_uniform_lim_glorot`.
        b_init (:obj:`nnabla.initializer.BaseInitializer` or
            :obj:`numpy.ndarray`): Initializer for bias. By default, it is
            initialized with zeros if `with_bias` is `True`.
        rng (numpy.random.RandomState): Random generator for Initializer.
        with_bias (bool): Specify whether to include the bias term.
    """

    def __init__(self, parents, name='', *args, **kwargs):
        mo.Linear.__init__(self, *args, **kwargs)
        Module.__init__(self, parents, name=name)
        if len(self._parents) > 1:
            raise RuntimeError


class DwConv(mo.DwConv, Module):
    r"""
    The DwConv module performs a depthwise convolution on the
    output of its parent. It accepts only a single parent.

    Args:
        parents (list): the parents of this module
        name (string): the name of this module
        in_channels (:obj:`int`): Number of convolution kernels (which is
            equal to the number of input channels).
        kernel (:obj:`tuple` of :obj:`int`): Convolution kernel size. For
            example, to apply convolution on an image with a 3 (height) by 5
            (width) two-dimensional kernel, specify (3,5).
        pad (:obj:`tuple` of :obj:`int`, optional): Padding sizes for
            dimensions. Defaults to None.
        stride (:obj:`tuple` of :obj:`int`, optional): Stride sizes for
            dimensions. Defaults to None.
        dilation (:obj:`tuple` of :obj:`int`, optional): Dilation sizes for
            dimensions. Defaults to None.
        multiplier (:obj:`int`, optional): Number of output feature maps per
            input feature map. Defaults to 1.
        w_init (:obj:`nnabla.initializer.BaseInitializer`
            or :obj:`numpy.ndarray`, optional):
            Initializer for weight. By default, it is initialized with
            :obj:`nnabla.initializer.UniformInitializer` within the range
            determined by :obj:`nnabla.initializer.calc_uniform_lim_glorot`.
        b_init (:obj:`nnabla.initializer.BaseInitializer`
            or :obj:`numpy.ndarray`, optional):
            Initializer for bias. By default, it is initialized with zeros if
            `with_bias` is `True`.
        base_axis (:obj:`int`, optional): Dimensions up to `base_axis` are
            treated as the sample dimensions. Defaults to 1.
        fix_parameters (bool, optional): When set to `True`, the weights and
            biases will not be updated. Defaults to `False`.
        rng (numpy.random.RandomState, optional): Random generator for
            Initializer.  Defaults to None.
        with_bias (bool, optional): Specify whether to include the bias term.
            Defaults to `True`.

    References:
        - F. Chollet: Chollet, Francois. "Xception: Deep Learning with
        Depthwise Separable Convolutions. https://arxiv.org/abs/1610.02357
    """

    def __init__(self, parents, name='', eval_prob=None, *args, **kwargs):
        mo.DwConv.__init__(self, *args, **kwargs)
        Module.__init__(self, parents, name=name, eval_prob=eval_prob)
        if len(self._parents) > 1:
            raise RuntimeError


class MaxPool(mo.MaxPool, Module):
    r"""
    The MaxPool module performs max pooling on the
    output of its parent. It accepts only a single parent.

    Args:
        parents (list): the parents of this module
        name (string): the name of this module
        kernel(:obj:`tuple` of :obj:`int`): Kernel sizes for each spatial axis.
        stride(:obj:`tuple` of :obj:`int`, optional): Subsampling factors for
            each spatial axis. Defaults to `None`.
        pad(:obj:`tuple` of :obj:`int`, optional): Border padding values for
            each spatial axis. Padding will be added both sides of the
            dimension. Defaults to ``(0,) * len(kernel)``.
        channel_last(bool): If True, the last dimension is considered as
            channel dimension, a.k.a NHWC order. Defaults to ``False``.
    """

    def __init__(self, parents, name='', eval_prob=None, *args, **kwargs):
        mo.MaxPool.__init__(self, *args, **kwargs)
        Module.__init__(self, parents, name=name, eval_prob=eval_prob)
        if len(self._parents) > 1:
            raise RuntimeError


class AvgPool(mo.AvgPool, Module):
    r"""
    The AvgPool module performs avg pooling on the
    output of its parent. It accepts only a single parent.

    Args:
        parents (list): the parents of this module
        name (string): the name of this module
        kernel(:obj:`tuple` of :obj:`int`): Kernel sizes for each spatial axis.
        stride(:obj:`tuple` of :obj:`int`, optional): Subsampling factors for
            each spatial axis. Defaults to `None`.
        pad(:obj:`tuple` of :obj:`int`, optional): Border padding values for
            each spatial axis. Padding will be added both sides of the
            dimension. Defaults to ``(0,) * len(kernel)``.
        channel_last(bool): If True, the last dimension is considered as
            channel dimension, a.k.a NHWC order. Defaults to ``False``.
    """

    def __init__(self, parents, name='', eval_prob=None, *args, **kwargs):
        mo.AvgPool.__init__(self, *args, **kwargs)
        Module.__init__(self, parents, name=name, eval_prob=eval_prob)
        if len(self._parents) > 1:
            raise RuntimeError


class GlobalAvgPool(mo.GlobalAvgPool, Module):
    r"""
    The GlobalAvgPool module performs global avg pooling on the
    output of its parent. It accepts only a single parent.

    Args:
        parents (list): the parents of this module
        name (string): the name of this module
    """

    def __init__(self, parents, name='', eval_prob=None, *args, **kwargs):
        mo.GlobalAvgPool.__init__(self, *args, **kwargs)
        Module.__init__(self, parents, name=name, eval_prob=eval_prob)
        if len(self._parents) > 1:
            raise RuntimeError


class ReLU(mo.ReLU, Module):
    r"""
    The ReLu module is the static version of nnabla_nas.modules.ReLU.
    It accepts only a single parent.

    Args:
        parents (list): the parents of this module
        name (string): the name of this module
        inplace (bool, optional): can optionally do the operation in-place.
            Default: ``False``.
    """

    def __init__(self, parents, name='', eval_prob=None, *args, **kwargs):
        mo.ReLU.__init__(self, *args, **kwargs)
        Module.__init__(self, parents, name=name, eval_prob=eval_prob)
        if len(self._parents) > 1:
            raise RuntimeError


class Dropout(mo.Dropout, Module):
    r"""
    The Dropout module is the static version of nnabla_nas.modules.Dropout.
    It accepts only a single parent.

    Args:
        parents (list): the parents of this module
        name (string): the name of this module
        drop_prob (:obj:`int`, optional): The probability of an element to be
            zeroed. Defaults to 0.5.
    """

    def __init__(self, parents, name='', *args, **kwargs):
        mo.Dropout.__init__(self, *args, **kwargs)
        Module.__init__(self, parents, name=name)
        if len(self._parents) > 1:
            raise RuntimeError


class BatchNormalization(mo.BatchNormalization, Module):
    r"""
    The BatchNormalization module is the static version of
    nnabla_nas.modules.BatchNormalization.
    It accepts only a single parent.

    Args:
        parents (list): the parents of this module
        name (string): the name of this module
        n_features (int): Number of dimentional features.
        n_dims (int): Number of dimensions.
        axes (:obj:`tuple` of :obj:`int`):
            Mean and variance for each element in ``axes`` are calculated
            using elements on the rest axes. For example, if an input is 4
            dimensions, and ``axes`` is ``[1]``,  batch mean is calculated
            as ``np.mean(inp.d, axis=(0, 2, 3), keepdims=True)``
            (using numpy expression as an example).
        decay_rate (float, optional): Decay rate of running mean and
            variance. Defaults to 0.9
        eps (float, optional): Tiny value to avoid zero division by std.
            Defaults to 1e-5.
        output_stat (bool, optional): Output batch mean and variance.
            Defaults to `False`.
        fix_parameters (bool): When set to `True`, the beta and gamma will
            not be updated.
        param_init (dict):
            Parameter initializers can be set with a dict. A key of the
            dict must be ``'beta'``, ``'gamma'``, ``'mean'`` or ``'var'``.
            A value of the dict must be an :obj:`~nnabla.initializer.
            Initializer` or a :obj:`numpy.ndarray`.
            E.g. ``{
                    'beta': ConstantIntializer(0),
                    'gamma': np.ones(gamma_shape) * 2
                    }``.

    Returns:
        :class:`~nnabla.Variable`: N-D array.

    References:
        - Ioffe and Szegedy, Batch Normalization: Accelerating Deep
        Network Training by Reducing Internal Covariate Shift.
        https://arxiv.org/abs/1502.03167
    """

    def __init__(self, parents, name='', eval_prob=None, *args, **kwargs):
        mo.BatchNormalization.__init__(self, *args, **kwargs)
        Module.__init__(self, parents, name=name, eval_prob=eval_prob)
        if len(self._parents) > 1:
            raise RuntimeError


class Merging(mo.Merging, Module):
    r"""
    The Merging module is the static version of
    nnabla_nas.modules.Merging.
    It accepts only a single parent.

    Args:
        parents (list): the parents of this module
        name (string): the name of this module
        mode (str): The merging mode ('concat', 'add').
        axis (int, optional): The axis for merging when 'concat' is used.
            Defaults to 1.
    """

    def __init__(self, parents, mode, name='', eval_prob=None, axis=1):
        mo.Merging.__init__(self, mode, axis)
        Module.__init__(self, parents=parents, name=name,
                        eval_prob=eval_prob)
        if len(self._parents) == 1:
            raise RuntimeError


class Collapse(Module):
    r"""
    The Collapse module removes the last two
    singleton dimensions of an 4D input.
    It accepts only a single parent.

    Args:
        parents (list): the parents of this module
        name (string): the name of this module
    """

    def __init__(self, parents, name=''):
        Module.__init__(self, parents, name=name)
        if len(self._parents) > 1:
            raise RuntimeError

    def call(self, *inputs):
        return F.reshape(inputs[0],
                         shape=(inputs[0].shape[0],
                                inputs[0].shape[1]))


class Join(Module):
    r"""
    The Join module is used to fuse the output of multiple
    parents. It can either superpose them linearly, sample
    one of the input or select the maximum probable input.
    It accepts multiple parents. However,
    the output of all parents must have the same shape.

    Args:
        join_parameters (nnabla variable): a vector containing
            unnormalized categorical probabilities. It must have
            the same number of elements as the module has parents.
            The selection probability of each parent is calculated,
            using the softmax function.
        mode (string): can be 'linear'/'sample'/'max'. Determines
            how Join combines the output of the parents.
    """

    def __init__(self, parents, join_parameters, name='',
                 mode='linear', *args, **kwargs):
        if len(parents) < 2:
            raise Exception("Join vertice {} must have at "
                            "least 2 inputs, but has {}.".format(
                                self.name, len(parents)))

        self._supported_modes = ('linear', 'sample', 'max')
        self.mode = mode

        if join_parameters.size == len(parents):
            self._join_parameters = join_parameters
        else:
            raise Exception(
                "The number of provided join parameters does not"
                " match the number of parents")
        self._sel_p = F.softmax(self._join_parameters)
        Module.__init__(self, parents=parents,
                        name=name, *args, **kwargs)

    @property
    def mode(self):
        return self._mode

    @mode.setter
    def mode(self, m):
        if m in self._supported_modes:
            self._mode = m
        else:
            raise Exception("Join only supports the modes: {}".format(
                self._supported_modes))

    @property
    def _alpha(self):
        return self._join_parameters

    @_alpha.setter
    def _alpha(self, value):
        self._alpha = value

    def call(self, *input):
        """
        Aggregates all input tensors to one single
        input tensor (summing them up)
        """
        res = 0.0
        if self.mode == 'linear':
            for pi, inpi in zip(self._sel_p, *input):
                res += pi.reshape((1,)*len(inpi.shape)) * inpi
        elif self.mode == 'sample' or self.mode == 'max':
            res = input[0]
        return res

    def _recursive_call(self):
        if self._value is None:
            self.need_grad = True
            if self.mode == 'linear':
                self._value = self.call([pi() for pi in self.parents])
            elif self.mode == 'sample':
                self._sel_p.forward()
                self._idx = np.random.choice(
                    len(self.parents), 1, p=self._sel_p.d)[0]
                self._value = self.call(self.parents[self._idx]())

                # update the score function
                score = self._sel_p.d
                score[self._idx] -= 1
                self._join_parameters.g = score
                # print('{}/{}'.format(self.name,score[0]))
            elif self.mode == 'max':
                self._idx = np.argmax(self._join_parameters.d)
                self._value = self.call(self.parents[self._idx]())
        return self._value

    def _shape_function(self):
        if self.mode == 'linear':
            inputs = [nn.Variable(pi.shape) for pi in self.parents]
        elif self.mode == 'sample' or self.mode == 'max':
            inputs = nn.Variable(self.parents[0].shape)
        dummy_graph = self.call(inputs)
        return dummy_graph.shape


class Graph(mo.ModuleList, Module):
    r"""
    The static version of nnabla_nas.module.ModuleList.
    A Graph which can contain many modules. A graph can
    also be used as a module within another graph. Any graph
    must define self._output, i.e. the StaticModule which acts
    as the output node of this graph.
    """

    def __init__(self, parents=[],
                 name='', eval_prob=None,
                 *args, **kwargs):
        mo.ModuleList.__init__(self, *args, **kwargs)
        Module.__init__(self, name=name, parents=parents,
                        eval_prob=eval_prob)
        self._output = None

    @property
    def output(self):
        return self[-1]

    def _recursive_call(self):
        return self.output()

    @property
    def shape(self):
        """
        The output determines the shape of the graph.
        """
        return self.output.shape

    @shape.setter
    def shape(self, value):
        self.output.shape = value

    def __getitem__(self, index):
        if isinstance(index, slice):
            return Graph(name=self._name + '/'+str(index),
                         parents=self._parents,
                         modules=list(self.modules.values())[index])
        index = _get_abs_string_index(self, index)
        return self.modules[index]

    def __delitem__(self, index):
        raise RuntimeError

    def reset_value(self):
        for mi in self.modules:
            try:
                self.modules[mi].reset_value()
            except Exception:
                pass

    def get_gv_graph(self, active_only=True,
                     color_map={Join: 'blue',
                                Merging: 'green',
                                Zero: 'red'}):
        r"""
        Construct a graphviz graph object that can be used
        to visualize the graph.

        Args:
            active_only (bool): whether or not to add inactive
                modules, i.e., modules which are not part of
                the computational graph
            color_map (dict): the mapping of class instance to
                vertice color used to visualize the graph.
        """
        graph = Digraph(name=self.name)
        # 1. get all the static modules in the graph
        if active_only:
            modules = [mi for _, mi in self.get_modules() if
                       isinstance(mi, Module) and
                       type(mi) != Graph and
                       mi._value is not None]
        else:
            modules = [mi for _, mi in self.get_modules()
                       if isinstance(mi, Module) and type(mi) != Graph]

        # 2. add these static modules as vertices to the graph
        for mi in modules:
            try:
                mi._eval_prob.forward()
            except Exception:
                pass
            caption = mi.name + "\n p: {:3.4f}ms".format(mi.eval_prob.d)
            try:
                graph.attr('node', color=color_map[type(mi)])
            except Exception:
                pass
            graph.node(mi.name, caption)

        # 3. add the edges
        for mi in modules:
            parents = mi.parents
            if len(parents) > 0:
                for pi in parents:
                    if active_only:
                        if pi.output._value is not None:
                            graph.edge(pi.output.name, mi.name,
                                       label=str(pi.output.shape))
                    else:
                        graph.edge(pi.output.name, mi.name,
                                   label=str(pi.output.shape))
        return graph<|MERGE_RESOLUTION|>--- conflicted
+++ resolved
@@ -23,10 +23,7 @@
 import nnabla.functions as F
 import numpy as np
 
-<<<<<<< HEAD
 #import nnabla_nas.module as mo
-=======
->>>>>>> 8af7a9d1
 from ... import module as mo
 
 from graphviz import Digraph
