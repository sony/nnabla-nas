# Copyright (c) 2020 Sony Corporation. All Rights Reserved.
#
# Licensed under the Apache License, Version 2.0 (the "License");
# you may not use this file except in compliance with the License.
# You may obtain a copy of the License at
#
#     http://www.apache.org/licenses/LICENSE-2.0
#
# Unless required by applicable law or agreed to in writing, software
# distributed under the License is distributed on an "AS IS" BASIS,
# WITHOUT WARRANTIES OR CONDITIONS OF ANY KIND, either express or implied.
# See the License for the specific language governing permissions and
# limitations under the License.

import sys

import nnabla.utils.learning_rate_scheduler as LRS

from nnabla_nas import dataset
from nnabla_nas.optimizer import Optimizer
from nnabla_nas.utils import estimator as EST
from nnabla_nas.utils.learning_rate_scheduler import CosineSchedulerWarmup


class Configuration(object):
    r"""A Configuration class base.

    Args:
        conf (dict): A dictionary containing configuration.
    """

    def __init__(self, conf):

<<<<<<< HEAD
        # check validity of global, local and mini batch sizes
        # global batch size must be divisible by number of GPUs
        assert hparams['batch_size_train'] % hparams['comm'].n_procs == 0
        assert hparams['batch_size_valid'] % hparams['comm'].n_procs == 0

        # local (per GPU) batch size must be divisible by minibatch size
        assert (hparams['batch_size_train']/hparams['comm'].n_procs) \
               % hparams['mini_batch_train'] == 0
        assert (hparams['batch_size_valid']/hparams['comm'].n_procs) \
               % hparams['mini_batch_valid'] == 0
=======
        # check validity of batch sizes
        assert conf['hparams']['batch_size_train'] % conf['hparams']['mini_batch_train'] == 0
        assert conf['hparams']['batch_size_valid'] % conf['hparams']['mini_batch_valid'] == 0
>>>>>>> 836f397b

        self.dataloader = self.get_dataloader(conf)
        self.optimizer = self.get_optimizer(conf)
        # optional configuration
        self.regularizer = self.get_regularizer(conf)

    def get_dataloader(self, conf):
        r"""Setup dataloader."""
        assert len(conf['dataloader']) == 1

        name, args = list(conf['dataloader'].items())[0]
        try:
            loader_cls = dataset.__dict__[name].DataLoader
        except ModuleNotFoundError:
            print(f"dataset `{name}` is not supported.")
            sys.exit(-1)
        args.update({'communicator': conf['args']['comm']})

        return {

            'train': loader_cls(
                searching=conf['args']['search'],
                training=True,
                batch_size=conf['hparams']['mini_batch_train'],
                ** args),
            'valid': loader_cls(
                searching=conf['args']['search'],
                training=False,
                batch_size=conf['hparams']['mini_batch_valid'],
                ** args),
            'test': loader_cls(
                searching=False,
                training=False,
                batch_size=conf['hparams']['mini_batch_valid'],
                ** args)
        }

    def get_optimizer(self, conf):
        r"""Setup optimizer."""
        optimizer = dict()
        for name, args in conf['optimizer'].items():
            try:
                lr_scheduler = None
                if 'lr_scheduler' in args:
                    class_name = args['lr_scheduler']
                    try:
                        lr = args['lr']
                    except KeyError:
                        lr = args['alpha']  # for adam
                    bz = conf['hparams']['batch_size_train'if name != 'valid' else 'batch_size_valid']
                    epoch = conf['hparams']['epoch'] if 'train' in name else conf['hparams']['warmup']
                    max_iter = epoch * \
                        len(self.dataloader['valid' if name == 'valid' else 'train']) // bz
                    if class_name == "CosineSchedulerWarmup":
                        batch_iters = len(self.dataloader['valid' if name == 'valid' else 'train']) // bz
                        warmup_iter = conf['hparams']['cosine_warmup_epoch'] * batch_iters
                        if conf['hparams']['warmup_lr'] < 0:
                            warmup_lr = args['lr']
                        else:
                            warmup_lr = conf['hparams']['warmup_lr']
                        lr_scheduler = CosineSchedulerWarmup(
                            base_lr=lr, max_iter=max_iter, warmup_iter=warmup_iter, warmup_lr=warmup_lr)
                    elif class_name == "StepScheduler":
                        decay_rate = conf['hparams']["step_decay_rate"]
                        batch_iters = len(self.dataloader['valid' if name == 'valid' else 'train']) // bz
                        epoch_steps = conf['hparams']["epoch_steps"]  # number of epochs before each decay in lr
                        iter_steps = [ep * batch_iters for ep in range(epoch_steps, epoch+1, epoch_steps)]
                        lr_scheduler = LRS.StepScheduler(init_lr=lr, gamma=decay_rate, iter_steps=iter_steps)
                    else:
                        lr_scheduler = LRS.__dict__[class_name](init_lr=lr, max_iter=max_iter)
                args['lr_scheduler'] = lr_scheduler
                optimizer[name] = Optimizer(**args)
            except ModuleNotFoundError:
                print(f"optimizer `{name}` is not supported.")
                sys.exit(-1)
        return optimizer

    def get_regularizer(self, conf):
        regularizer = dict()
        for k, params in conf.get('regularizer', dict()).items():
            try:
                regularizer[k] = EST.__dict__[k](**params)
            except ModuleNotFoundError:
                print(f"regularizer `{k}` is not supported.")
                sys.exit(-1)
        return regularizer<|MERGE_RESOLUTION|>--- conflicted
+++ resolved
@@ -30,23 +30,16 @@
     """
 
     def __init__(self, conf):
-
-<<<<<<< HEAD
         # check validity of global, local and mini batch sizes
         # global batch size must be divisible by number of GPUs
-        assert hparams['batch_size_train'] % hparams['comm'].n_procs == 0
-        assert hparams['batch_size_valid'] % hparams['comm'].n_procs == 0
+        assert conf['hparams']['batch_size_train'] % conf['hparams']['comm'].n_procs == 0
+        assert conf['hparams']['batch_size_valid'] % conf['hparams']['comm'].n_procs == 0
 
         # local (per GPU) batch size must be divisible by minibatch size
-        assert (hparams['batch_size_train']/hparams['comm'].n_procs) \
-               % hparams['mini_batch_train'] == 0
-        assert (hparams['batch_size_valid']/hparams['comm'].n_procs) \
-               % hparams['mini_batch_valid'] == 0
-=======
-        # check validity of batch sizes
-        assert conf['hparams']['batch_size_train'] % conf['hparams']['mini_batch_train'] == 0
-        assert conf['hparams']['batch_size_valid'] % conf['hparams']['mini_batch_valid'] == 0
->>>>>>> 836f397b
+        assert (conf['hparams']['batch_size_train']/conf['hparams']['comm'].n_procs) \
+               % conf['hparams']['mini_batch_train'] == 0
+        assert (conf['hparams']['batch_size_valid']/conf['hparams']['comm'].n_procs) \
+               % conf['hparams']['mini_batch_valid'] == 0
 
         self.dataloader = self.get_dataloader(conf)
         self.optimizer = self.get_optimizer(conf)
