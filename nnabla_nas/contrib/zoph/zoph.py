--- conflicted
+++ resolved
@@ -1,9 +1,3 @@
-<<<<<<< HEAD
-=======
-import numpy as np
-import nnabla as nn
-import nnabla.functions as F
->>>>>>> 085abd19
 from collections import OrderedDict
 
 import nnabla as nn
