--- conflicted
+++ resolved
@@ -10,10 +10,6 @@
     """
 
     def __init__(self, channels, num_classes):
-<<<<<<< HEAD
-        Mo.Module.__init__(self)
-=======
->>>>>>> c5dff32d
         self._channels = channels
         self._num_classes = num_classes
         self._feature = Mo.Sequential(
@@ -35,280 +31,8 @@
         out = self._classifier(out)
         return out
 
-<<<<<<< HEAD
-    def __extra_repr__(self):
+    def extra_repr(self):
         return f'channels={self._channels}, num_classes={self._num_classes}'
-
-class DropPath(Mo.Module):
-    r"""Drop Path layer.
-
-    Args:
-        drop_prob (:obj:`int`, optional): The probability of droping path.
-            Defaults to 0.2.
-
-    """
-
-    def __init__(self, drop_prob=0.2):
-        Mo.Module.__init__(self)
-        self._drop_prob = drop_prob
-
-    def call(self, input):
-        if self._drop_prob == 0:
-            return input
-        mask = F.rand(shape=(input.shape[0], 1, 1, 1))
-        mask = F.greater_equal_scalar(mask, self._drop_prob)
-        out = F.mul_scalar(input, 1. / (1 - self._drop_prob))
-        out = F.mul2(out, mask)
-        return out
-
-    def __extra_repr__(self):
-        return f'drop_prob={self._drop_prob}'
-
-
-class ReLUConvBN(Mo.Module):
-    r"""ReLU-Convolution-BatchNormalization layer.
-
-    Args:
-        in_channels (:obj:`int`): Number of convolution kernels (which is
-            equal to the number of input channels).
-        out_channels (:obj:`int`): Number of convolution kernels (which is
-            equal to the number of output channels). For example, to apply
-            convolution on an input with 16 types of filters, specify 16.
-        kernel (:obj:`tuple` of :obj:`int`): Convolution kernel size. For
-            example, to apply convolution on an image with a 3 (height) by 5
-            (width) two-dimensional kernel, specify (3,5).
-        pad (:obj:`tuple` of :obj:`int`, optional): Padding sizes for
-            dimensions. Defaults to None.
-        stride (:obj:`tuple` of :obj:`int`, optional): Stride sizes for
-            dimensions. Defaults to None.
-        affine (bool, optinal): A boolean value that when set to `True`,
-            this module has learnable batchnorm parameters. Defaults to `True`.
-
-    """
-
-    def __init__(self, in_channels, out_channels, kernel,
-                 pad=None, stride=None, affine=True):
-        Mo.Module.__init__(self)
-
-        self._in_channels = in_channels
-        self._out_channels = out_channels
-        self._kernel = kernel
-        self._pad = pad
-        self._stride = stride
-        self._affine = affine
-
-        self._operators = Mo.Sequential(
-            Mo.ReLU(),
-            Mo.Conv(in_channels, out_channels, kernel=kernel,
-                    stride=stride, pad=pad, with_bias=False),
-            Mo.BatchNormalization(n_features=out_channels, n_dims=4,
-                                  fix_parameters=not affine)
-        )
-
-    def call(self, input):
-        return self._operators(input)
-
-    def __extra_repr__(self):
-        return (f'in_channels={self._in_channels}, '
-                f'out_channels={self._out_channels}, '
-                f'kernel={self._kernel}, '
-                f'stride={self._stride}, '
-                f'pad={self._pad}, '
-                f'affine={self._affine}')
-
-class ConvBNReLU6(Mo.Module):
-    r"""Convolution-BatchNormalization-ReLU6 layer.
-
-    Args:
-        in_channels (:obj:`int`): Number of convolution kernels (which is
-            equal to the number of input channels).
-        out_channels (:obj:`int`): Number of convolution kernels (which is
-            equal to the number of output channels). For example, to apply
-            convolution on an input with 16 types of filters, specify 16.
-        kernel (:obj:`tuple` of :obj:`int`): Convolution kernel size. For
-            example, to apply convolution on an image with a 3 (height) by 5
-            (width) two-dimensional kernel, specify (3,5).
-        pad (:obj:`tuple` of :obj:`int`, optional): Padding sizes for
-            dimensions. Defaults to None.
-        stride (:obj:`tuple` of :obj:`int`, optional): Stride sizes for
-            dimensions. Defaults to None.
-        fix_parameters (bool, optinal): A boolean value that when set to `False`,
-            this module has learnable batchnorm parameters. Defaults to `False`.
-
-    """
-
-    def __init__(self, in_channels, out_channels, kernel,
-                 pad=None, stride=None, with_bias=True, group=1, fix_parameters=False):
-        Mo.Module.__init__(self)
-
-        self._in_channels = in_channels
-        self._out_channels = out_channels
-        self._kernel = kernel
-        self._pad = pad
-        self._stride = stride
-        self._with_bias = with_bias
-        self._group = group
-        self._fix_parameters = fix_parameters
-
-        self._operators = Mo.Sequential(
-            Mo.Conv(in_channels, out_channels, kernel=kernel,
-                    stride=stride, pad=pad, group=self._group,
-                    with_bias=with_bias),
-            Mo.BatchNormalization(n_features=out_channels, n_dims=4,
-                                  fix_parameters=fix_parameters),
-            Mo.ReLU6()
-        )
-
-    def call(self, input):
-        return self._operators(input)
-
-    def __extra_repr__(self):
-        return (f'in_channels={self._in_channels}, '
-                f'out_channels={self._out_channels}, '
-                f'kernel={self._kernel}, '
-                f'stride={self._stride}, '
-                f'pad={self._pad}, '
-                f'with_bias={self._with_bias}, '
-                f'group={self._group}, '
-                f'fix_parameters={self._fix_parameters}')
-
-class InvertedResidualConv(Mo.Module):
-    r"""Inverted Residual Convolution as defined in the 
-    MobileNetV2 paper [Sandler2018].
-
-    Args:
-        in_channels (:obj:`int`): Number of convolution kernels (which is
-            equal to the number of input channels).
-        out_channels (:obj:`int`): Number of convolution kernels (which is
-            equal to the number of output channels). For example, to apply
-            convolution on an input with 16 types of filters, specify 16.
-        kernel (:obj:`tuple` of :obj:`int`): Convolution kernel size. For
-            example, to apply convolution on an image with a 3 (height) by 5
-            (width) two-dimensional kernel, specify (3,5).
-        pad (:obj:`tuple` of :obj:`int`, optional): Padding sizes for
-            dimensions. Defaults to None.
-        stride (:obj:`tuple` of :obj:`int`, optional): Stride sizes for
-            dimensions. Defaults to None.
-        expansion_factor (:obj:`int`): Expansion factor
-        fix_parameters (bool, optinal): A boolean value that when set to `False`,
-            this module has learnable batchnorm parameters. Defaults to `False`.
-
-    """
-
-    def __init__(self, in_channels, out_channels, kernel,
-                 pad=None, stride=None, expansion_factor=6,
-                 fix_parameters=False):
-        Mo.Module.__init__(self)
-
-        self._in_channels = in_channels
-        self._out_channels = out_channels
-        self._kernel = kernel
-        self._pad = pad
-        self._stride = stride
-        self._expansion_factor=expansion_factor
-        self._fix_parameters = fix_parameters
-
-        self._operators = Mo.Sequential()
-
-        #number of feature maps in the middle layers
-        hmaps = round(in_channels * self._expansion_factor)
-        
-        #PW1 (only if expansion)
-        if self._expansion_factor > 1:
-            self._operators.append(ConvBNReLU6(in_channels, hmaps, kernel=(1, 1),
-                        stride=(1, 1), pad=(0, 0), with_bias=False))
-        
-        #DW2
-        self._operators.append(ConvBNReLU6(hmaps, hmaps, kernel=self._kernel,
-                    stride=self._stride, pad=self._pad, group= hmaps, with_bias=False))
-            
-        #PW3 
-        self._operators.append(ConvBNReLU6(hmaps, self._out_channels, kernel=(1, 1),
-                    stride=(1, 1), pad=(0, 0), with_bias=False))
-    
-    def call(self, input):
-        y = self._operators(input)
-        if (self._stride == (1, 1) and self._in_channels == self._out_channels):
-            y = y + input
-        return y
-
-
-    def __extra_repr__(self):
-        return (f'in_channels={self._in_channels}, '
-                f'out_channels={self._out_channels}, '
-                f'kernel={self._kernel}, '
-                f'stride={self._stride}, '
-                f'pad={self._pad}, '
-                f'expension_factor={self._expansion_factor}, '
-                f'fix_parameters={self._fix_parameters}')
-
-
-class MixedOp(Mo.Module):
-    r"""Mixed Operator layer.
-
-    Selects a single operator or a combination of different operators that are
-    allowed in this module.
-
-    Args:
-        operators (List of `Module`): A list of modules.
-        mode (str, optional): The selecting mode for this module. Defaults to
-            `sample`. Possible modes are `sample`, `full`, or `max`.
-        alpha (Parameter, optional): The weights used to calculate the
-            evaluation probabilities. Defaults to None.
-
-    """
-
-    def __init__(self, operators, mode='sample', alpha=None):
-        Mo.Module.__init__(self)
-
-        if mode not in ('max', 'sample', 'full'):
-            raise ValueError(f'mode={mode} is not supported.')
-
-        self._active = -1  # save the active index
-        self._mode = mode
-        self._ops = Mo.ModuleList(operators)
-        self._alpha = alpha
-
-        if alpha is None:
-            n = len(operators)
-            alpha_shape = (n,) + (1, 1, 1, 1)
-            alpha_init = ConstantInitializer(0.0)
-            self._alpha = Mo.Parameter(
-                alpha_shape, initializer=alpha_init)
-
-    def call(self, input):
-        if self._mode == 'full':
-            out = [op(input) for op in self._ops]
-            out = F.stack(*out, axis=0)
-            out = F.mul2(out, F.softmax(self._alpha, axis=0))
-            return F.sum(out, axis=0)
-
-        if self._active < 0:
-            logger.warn('The active index was not initialized.')
-
-        return self._ops[self._active](input)
-
-    def _update_active_idx(self):
-        """Update index of the active operation."""
-        # recompute active_idx
-        probs = softmax(self._alpha.d.flat)
-        self._active = ut.sample(
-            pvals=probs,
-            mode=self._mode
-        )
-        for i, op in enumerate(self._ops):
-            op.need_grad = (self._active == i)
-
-    def _update_alpha_grad(self):
-        """Update the gradients for parameter `alpha`."""
-        probs = softmax(self._alpha.d.flat)
-        probs[self._active] -= 1
-        self._alpha.g = np.reshape(-probs, self._alpha.shape)
-        return self
-
-    def __extra_repr__(self):
-        return f'num_ops={len(self._ops)}, mode={self._mode}'
-
 
 class SepConv(Mo.DwConv):
     def __init__(self, out_channels, *args, **kwargs):
@@ -319,7 +43,3 @@
 
     def call(self, input):
         return self._conv_module_pw(Mo.DwConv.call(self, input))
-=======
-    def extra_repr(self):
-        return f'channels={self._channels}, num_classes={self._num_classes}'
->>>>>>> c5dff32d
