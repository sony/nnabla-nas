--- conflicted
+++ resolved
@@ -8,14 +8,8 @@
 from .modules import ChoiceBlock
 from .modules import ConvBNReLU
 from .modules import InvertedResidual
-<<<<<<< HEAD
-from .modules import ChoiceBlock
 from .modules import CANDIDATES
-from ..model import Model
-from ...utils import load_parameters
 from collections import OrderedDict
-=======
->>>>>>> 84f89c83
 
 
 def _make_divisible(x, divisible_by=8):
@@ -198,14 +192,15 @@
 
         super().__init__(num_classes=num_classes, width_mult=width_mult,
                          settings=settings, round_nearest=round_nearest,
-<<<<<<< HEAD
-                         block=block, mode=mode)
-
-        self.set_parameters(load_parameters(genotype))
-        for _, module in self.get_modules():
-            if isinstance(module, ChoiceBlock):
-                idx = np.argmax(module._mixed._alpha.d)
-                module._mixed = module._mixed._ops[idx]
+                         n_max=n_max, block=block, mode=mode)
+
+        if genotype is not None:
+            self.set_parameters(load_parameters(genotype))
+            for _, module in self.get_modules():
+                if isinstance(module, ChoiceBlock):
+                    idx = np.argmax(module._mixed._alpha.d)
+                    module._mixed = module._mixed._ops[idx]
+
 
 
 class RefNet(SearchNet):
@@ -244,14 +239,4 @@
         for t,c,n,s in setting:
             for m in range(4):
                 ops += [list(CANDIDATES).index('InvertedResidual_t{}_k3'.format(t)) if m < n else list(CANDIDATES).index('skip_connect'.format(t))]
-        return ops
-=======
-                         n_max=n_max, block=block, mode=mode)
-
-        if genotype is not None:
-            self.set_parameters(load_parameters(genotype))
-            for _, module in self.get_modules():
-                if isinstance(module, ChoiceBlock):
-                    idx = np.argmax(module._mixed._alpha.d)
-                    module._mixed = module._mixed._ops[idx]
->>>>>>> 84f89c83
+        return ops