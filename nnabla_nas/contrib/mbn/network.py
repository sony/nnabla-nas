--- conflicted
+++ resolved
@@ -97,11 +97,6 @@
             n_iter = n_max
             for i in range(n_iter):
                 stride = s if i == 0 else 1
-<<<<<<< HEAD
-                # if k == 0:
-                #   block(in_channels, output_channel, stride, expand_ratio=1)
-=======
->>>>>>> 6bda6d53
                 features.append(
                     ChoiceBlock(in_channels, output_channel,
                                 stride=stride, mode=mode, is_skipped=i > 0)
