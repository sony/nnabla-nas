--- conflicted
+++ resolved
@@ -101,15 +101,8 @@
         resize = MyResize()
         transform = dataloader.transform('valid')
         with nn.auto_forward(True):
-<<<<<<< HEAD
-            #x = nn.Variable(shape=(dataloader_batch_size,
-            #                inp_shape[0], inp_shape[1], inp_shape[2]))
+            # Note: only support NCHW data format
             x = [nn.Variable([dataloader_batch_size] + shape) for shape in inp_shape]
-=======
-            # Note: only support NCHW data format
-            x = nn.Variable(shape=(dataloader_batch_size,
-                            inp_shape[0], inp_shape[1], inp_shape[2]))
->>>>>>> 579e8f1c
             accum = batch_size // dataloader_batch_size + 1
             for i in range(data_size // batch_size):
                 x_accum = []
@@ -118,8 +111,6 @@
                     x_accum.append(load_data(x, data['inputs']))
                 x_concat = [F.concatenate(*[x_accum[i][j] for i in range(len(x_accum))], axis=0)
                             for j in range(len(x))]
-                #x_accum = F.concatenate(*x_accum, axis=0)
-                #model(*[resize(transform(x_accum[:batch_size, :, :, :]))])
                 inputs = [resize(transform(x[:batch_size, :, :, :])) for x in x_concat]
                 model(*inputs)
             DynamicBatchNorm2d.SET_RUNNING_STATISTICS = False
