import json
import os
import sys
from collections import OrderedDict

import nnabla as nn
import nnabla.functions as F
import numpy as np
from nnabla.logger import logger
from scipy.special import softmax
from tensorboardX import SummaryWriter

from .dataset.transformer import Compose
from .dataset.transformer import Cutout
from .dataset.transformer import Normalizer
from .visualization import visualize

class ProgressMeter(object):
    r"""A Progress Meter.

        Args:
            num_batches (int): The number of batches per epoch.
            path (str, optional): Path to save tensorboard and log file.
                Defaults to None.
    """

    def __init__(self, num_batches, path=None):
        self.batch_fmtstr = self._get_batch_fmtstr(num_batches)
        self.meters = OrderedDict()
        self.terminal = sys.stdout
        self.tb = SummaryWriter(os.path.join(path, 'tensorboard'))
        self.file = open(os.path.join(path, 'log.txt'), 'w')

    def info(self, message, view=True):
        r"""Shows a message.

        Args:
            message (str): The message.
            view (bool, optional): If shows to terminal. Defaults to True.
        """
        if view:
            self.terminal.write(message)
            self.terminal.flush()
        self.file.write(message)
        self.file.flush()

    def display(self, batch, key=None):
        r"""Displays current values for meters.

        Args:
            batch (int): The number of batch.
            key ([type], optional): [description]. Defaults to None.
        """

        entries = [self.batch_fmtstr.format(batch)]
        key = key or [m.name for m in self.meters.values()]
        entries += [str(meter) for meter in self.meters.values()
                    if meter.name in key]
        self.info('\t'.join(entries) + '\n')

    def __getitem__(self, key):
        return self.meters[key]

    def write(self, n_iter):
        r"""Writes info to tensorboard

        Args:
            n_iter (int): The n-th iteration.
        """
        for m in self.meters.values():
            self.tb.add_scalar(m.name, m.avg, n_iter)

    def update(self, tag, value, n=1):
        r"""Updates the meter.

        Args:
            tag (str): The tag name.
            value (number): The value to update.
            n (int, optional): The len of minibatch. Defaults to 1.
        """
        if tag not in self.meters:
            self.meters[tag] = AverageMeter(tag, fmt=':5.3f')
        self.meters[tag].update(value, n)

    def close(self):
        r"""Closes all the file descriptors."""
        self.tb.close()
        self.file.close()

    def _get_batch_fmtstr(self, num_batches):
        num_digits = len(str(num_batches // 1))
        fmt = '{:' + str(num_digits) + 'd}'
        return '[' + fmt + '/' + fmt.format(num_batches) + ']'

    def reset(self):
        r"""Resets the ProgressMeter."""
        for m in self.meters.values():
            m.reset()


class AverageMeter(object):
    r"""Computes and stores the average and current value."""

    def __init__(self, name, fmt=':f'):
        self.name = name
        self.fmt = fmt
        self.reset()

    def reset(self):
        self.val = 0
        self.avg = 0
        self.sum = 0
        self.count = 0

    def update(self, val, n=1):
        self.val = val
        self.sum += val * n
        self.count += n
        self.avg = self.sum / self.count

    def __str__(self):
        fmtstr = '{name} {val' + self.fmt + '} ({avg' + self.fmt + '})'
        return fmtstr.format(**self.__dict__)


def sample(pvals, mode='sample'):
    r"""Returns random int according the sampling `mode` (e.g., `max`, `full`,
        or `sample`).

    Args:
        pvals (np.array): The probability values.
        mode (str, optional): The sampling `mode`. Defaults to 'sample'.

    Returns:
        [type]: [description]
    """
    if mode == 'max':
        return np.argmax(pvals)
    return np.random.choice(len(pvals), p=pvals, replace=False)


def dataset_transformer(conf):
    r"""Returns data transformers for training and validating the model.

    Args:
        conf (dict): A dictionary containning configurations.

    Returns:
        (Transformer, Transformer): Training and validating transformers.
    """
    normalize = Normalizer(
        mean=(0.49139968, 0.48215827, 0.44653124),
        std=(0.24703233, 0.24348505, 0.26158768),
        scale=255.0
    )
    train_transform = Compose([normalize])
    if conf.get('cutout', 0) > 0:
        train_transform.append(Cutout(conf['cutout']))
    valid_transform = Compose([normalize])

    return train_transform, valid_transform


def parse_weights(alpha, num_choices):
    offset = 0
    cell, prob, choice = dict(), dict(), dict()
    for i in range(num_choices):
        cell[i + 2], prob[i + 2] = list(), list()
        W = [softmax(alpha[j + offset].d.flatten()) for j in range(i + 2)]
        # Note: Zero Op shouldn't be included
        edges = sorted(range(i + 2), key=lambda k: -max(W[k][:-1]))
        for j, k in enumerate(edges):
            if j < 2:  # select the first two best Ops
                idx = np.argmax(W[k][:-1])
                cell[i + 2].append([int(idx), k])
                prob[i + 2].append(float(W[k][idx]))
                choice[k + offset] = int(idx)
            else:  # assign Zero Op to the rest
                choice[k + offset] = int(len(W[k]) - 1)
        offset += i + 2
    return cell, prob, choice


def save_dart_arch(model, output_path):
    r"""Saves DARTS architecture.

    Args:
        model (Model): The model.
        output_path (str): Where to save the architecture.
    """
    memo = dict()
    for name, alpha in zip(['normal', 'reduce'],
                           [model._alpha[0], model._alpha[1]]):
        for k, v in zip(['alpha', 'prob', 'choice'],
                        parse_weights(alpha, model._num_choices)):
            memo[name + '_' + k] = v
    arch_file = os.path.join(output_path, 'arch.json')
    logger.info('Saving arch to {}'.format(arch_file))
    write_to_json_file(memo, arch_file)
    visualize(arch_file, output_path)


def load_parameters(path):
    r"""Loads the parameters from a file.

    Args:
        path (str): The path to file.

    Returns:
        OrderedDict: An `OrderedDict` containing parameters.
    """
    with nn.parameter_scope('', OrderedDict()):
        nn.load_parameters(path)
        params = nn.get_parameters()
    return params


def write_to_json_file(content, file_path):
    r"""Saves a dictionary to a json file.

    Args:
        content (dict): The content to save.
        file_path (str): The file path. 
    """
    with open(file_path, 'w+') as file:
        json.dump(content, file,
                  ensure_ascii=False, indent=4,
                  default=lambda o: '<not serializable>')


def data_augment(image):
    r"""Performs standard data augmentations.

    Args:
        image (numpy.array): The input image.

    Returns:
        numpy.array: The output.
    """
    out = F.random_crop(F.pad(image, (4, 4, 4, 4)), shape=(image.shape))
    out = F.image_augmentation(out, flip_lr=True)
    out.need_grad = False
    return out


def get_params_size(params):
    r"""Calculates the size of parameters.

    Args:
        params (OrderedDict): The dictionary containing parameters.

<<<<<<< HEAD
def get_object_from_dict(module, args):
    if args is not None:
        args = args.copy()
        class_name = args.pop('name')
        return module[class_name](**args)
    return None

class Estimator(object):
    """Estimator base class."""
    @property
    def memo(self):
        if '_memo' not in self.__dict__:
            self._memo = dict()
        return self._memo

    def get_estimation(self, module):
        """Returns the estimation of the whole module."""
        return sum(self.predict(m) for _, m in module.get_modules()
                   if len(m.modules) == 0 and m.need_grad)

    def reset(self):
        """Clear cache."""
        self.memo.clear()

    def predict(self, module):
        """Predicts the estimation for a module."""
        raise NotImplementedError


class MemoryEstimator(Estimator):
    """Estimator for the memory used."""

    def predict(self, module):
        idm = id(module)
        if idm not in self.memo:
            self.memo[idm] = sum(np.prod(p.shape)
                                 for p in module.parameters.values())
        return self.memo[idm]


class LatencyEstimator(Estimator):
    """Latency estimator.

    Args:
        device_id (int): gpu device id.
        ext_name (str): Extension name. e.g. 'cpu', 'cuda', 'cudnn' etc.
        n_run (int): This argument specifies how many times the each functions
            execution time are measured. Default value is 10.
    """

    def __init__(self, n_run=10):
        ctx = nn.context.get_current_context()
        self._device_id = int(ctx.device_id)
        self._ext_name = ctx.backend[0].split(':')[0]
        self._n_run = n_run

    def predict(self, module):
        idm = id(module)
        if idm not in self.memo:
            self.memo[idm] = dict()
        mem = self.memo[idm]
        key = '-'.join([str(k) for k in module.inputs])

        if key not in mem:
            state = module.training
            module.apply(training=False)  # turn off training

            try:
                # run profiler
                nnabla_vars = [nn.Variable(s) for s in module.input_shape]
                runner = GraphProfiler(module.call(*nnabla_vars),
                                    device_id=self._device_id,
                                    ext_name=self._ext_name,
                                    n_run=self._n_run)
                runner.time_profiling_forward()
                mem[key] = float(runner.result['forward'][0].mean_time)
            except:
                mem[key] = float(0.0)
                print("module {} cannot be profiled. Using latency 0.0 instead".format(key))
            module.apply(training=state)  # recover training state
        return mem[key]
=======
    Returns:
        int: The total number of parameters.
    """
    return np.sum(np.prod(p.shape) for p in params.values())
>>>>>>> 38801c3b
<|MERGE_RESOLUTION|>--- conflicted
+++ resolved
@@ -14,6 +14,7 @@
 from .dataset.transformer import Cutout
 from .dataset.transformer import Normalizer
 from .visualization import visualize
+
 
 class ProgressMeter(object):
     r"""A Progress Meter.
@@ -248,92 +249,8 @@
 
     Args:
         params (OrderedDict): The dictionary containing parameters.
-
-<<<<<<< HEAD
-def get_object_from_dict(module, args):
-    if args is not None:
-        args = args.copy()
-        class_name = args.pop('name')
-        return module[class_name](**args)
-    return None
-
-class Estimator(object):
-    """Estimator base class."""
-    @property
-    def memo(self):
-        if '_memo' not in self.__dict__:
-            self._memo = dict()
-        return self._memo
-
-    def get_estimation(self, module):
-        """Returns the estimation of the whole module."""
-        return sum(self.predict(m) for _, m in module.get_modules()
-                   if len(m.modules) == 0 and m.need_grad)
-
-    def reset(self):
-        """Clear cache."""
-        self.memo.clear()
-
-    def predict(self, module):
-        """Predicts the estimation for a module."""
-        raise NotImplementedError
-
-
-class MemoryEstimator(Estimator):
-    """Estimator for the memory used."""
-
-    def predict(self, module):
-        idm = id(module)
-        if idm not in self.memo:
-            self.memo[idm] = sum(np.prod(p.shape)
-                                 for p in module.parameters.values())
-        return self.memo[idm]
-
-
-class LatencyEstimator(Estimator):
-    """Latency estimator.
-
-    Args:
-        device_id (int): gpu device id.
-        ext_name (str): Extension name. e.g. 'cpu', 'cuda', 'cudnn' etc.
-        n_run (int): This argument specifies how many times the each functions
-            execution time are measured. Default value is 10.
-    """
-
-    def __init__(self, n_run=10):
-        ctx = nn.context.get_current_context()
-        self._device_id = int(ctx.device_id)
-        self._ext_name = ctx.backend[0].split(':')[0]
-        self._n_run = n_run
-
-    def predict(self, module):
-        idm = id(module)
-        if idm not in self.memo:
-            self.memo[idm] = dict()
-        mem = self.memo[idm]
-        key = '-'.join([str(k) for k in module.inputs])
-
-        if key not in mem:
-            state = module.training
-            module.apply(training=False)  # turn off training
-
-            try:
-                # run profiler
-                nnabla_vars = [nn.Variable(s) for s in module.input_shape]
-                runner = GraphProfiler(module.call(*nnabla_vars),
-                                    device_id=self._device_id,
-                                    ext_name=self._ext_name,
-                                    n_run=self._n_run)
-                runner.time_profiling_forward()
-                mem[key] = float(runner.result['forward'][0].mean_time)
-            except:
-                mem[key] = float(0.0)
-                print("module {} cannot be profiled. Using latency 0.0 instead".format(key))
-            module.apply(training=state)  # recover training state
-        return mem[key]
-=======
+    
     Returns:
         int: The total number of parameters.
     """
-    return np.sum(np.prod(p.shape) for p in params.values())
->>>>>>> 38801c3b
+    return np.sum(np.prod(p.shape) for p in params.values())