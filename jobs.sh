--- conflicted
+++ resolved
@@ -102,8 +102,6 @@
 #------------------------------------------------------------------#
 
 
-
-<<<<<<< HEAD
 # train random zoph network
 python main.py -d 0 \
                -f examples/zoph_train_random.json \
@@ -122,12 +120,13 @@
                -a Trainer \
                -o log/zoph/train_continue
 
+#---------------------------- RandomlyWired------------------------#
 # train randomly wired network
 python main.py -d 0 \
                -f examples/random_wired_train.json \
                -a Trainer \
                -o log/random_wired/train
-=======
+
 #---------------------------- ImageNet ----------------------------#
 # module load mpi/openmpi-x86_64
 # /home/decardif/local/bin/mpirun
@@ -149,5 +148,4 @@
                -f examples/mobilenet_imagenet_reference.json \
                -a Trainer \
                -o log/mobilenet/imagenet/reference
-#------------------------------------------------------------------#
->>>>>>> c378a8f1
+#------------------------------------------------------------------#